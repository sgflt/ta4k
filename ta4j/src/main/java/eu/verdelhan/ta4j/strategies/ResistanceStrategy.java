/**
 * The MIT License (MIT)
 *
 * Copyright (c) 2014 Marc de Verdelhan & respective authors
 *
 * Permission is hereby granted, free of charge, to any person obtaining a copy of
 * this software and associated documentation files (the "Software"), to deal in
 * the Software without restriction, including without limitation the rights to
 * use, copy, modify, merge, publish, distribute, sublicense, and/or sell copies of
 * the Software, and to permit persons to whom the Software is furnished to do so,
 * subject to the following conditions:
 *
 * The above copyright notice and this permission notice shall be included in all
 * copies or substantial portions of the Software.
 *
 * THE SOFTWARE IS PROVIDED "AS IS", WITHOUT WARRANTY OF ANY KIND, EXPRESS OR
 * IMPLIED, INCLUDING BUT NOT LIMITED TO THE WARRANTIES OF MERCHANTABILITY, FITNESS
 * FOR A PARTICULAR PURPOSE AND NONINFRINGEMENT. IN NO EVENT SHALL THE AUTHORS OR
 * COPYRIGHT HOLDERS BE LIABLE FOR ANY CLAIM, DAMAGES OR OTHER LIABILITY, WHETHER
 * IN AN ACTION OF CONTRACT, TORT OR OTHERWISE, ARISING FROM, OUT OF OR IN
 * CONNECTION WITH THE SOFTWARE OR THE USE OR OTHER DEALINGS IN THE SOFTWARE.
 */
package eu.verdelhan.ta4j.strategies;

import eu.verdelhan.ta4j.Indicator;
import eu.verdelhan.ta4j.Strategy;
import eu.verdelhan.ta4j.TADecimal;

/**
 * Resistance strategy.
 * <p>
 * Enter: according to the provided {@link Strategy strategy}<br>
 * Exit: when the {@link Indicator indicator} value is greater than or equal to the resistance threshold
 */
public class ResistanceStrategy extends AbstractStrategy {

    private final Strategy strategy;

    private final Indicator<? extends TADecimal> indicator;

    private TADecimal resistance;

    /**
     * Constructor.
     * @param indicator the indicator
     * @param strategy the strategie
     * @param resistance the resistance threshold
     */
    public ResistanceStrategy(Indicator<? extends TADecimal> indicator, Strategy strategy, double resistance) {
        this.strategy = strategy;
        this.resistance = TADecimal.valueOf(resistance);
        this.indicator = indicator;
    }

    @Override
    public boolean shouldEnter(int index) {
        return strategy.shouldEnter(index);
    }

    @Override
    public boolean shouldExit(int index) {
        if (indicator.getValue(index).isGreaterThanOrEqual(resistance)) {
            return true;
        }
        return strategy.shouldExit(index);
    }

    @Override
    public String toString() {
<<<<<<< HEAD
        return String.format("%s resistance: %i strategy: %s", this.getClass().getSimpleName(), resistance.toDouble(), strategy);
=======
        return String.format("%s resistance: %f strategy: %s", this.getClass().getSimpleName(), resistance, strategy);
>>>>>>> 1b2710c5
    }
}<|MERGE_RESOLUTION|>--- conflicted
+++ resolved
@@ -1,76 +1,72 @@
-/**
- * The MIT License (MIT)
- *
- * Copyright (c) 2014 Marc de Verdelhan & respective authors
- *
- * Permission is hereby granted, free of charge, to any person obtaining a copy of
- * this software and associated documentation files (the "Software"), to deal in
- * the Software without restriction, including without limitation the rights to
- * use, copy, modify, merge, publish, distribute, sublicense, and/or sell copies of
- * the Software, and to permit persons to whom the Software is furnished to do so,
- * subject to the following conditions:
- *
- * The above copyright notice and this permission notice shall be included in all
- * copies or substantial portions of the Software.
- *
- * THE SOFTWARE IS PROVIDED "AS IS", WITHOUT WARRANTY OF ANY KIND, EXPRESS OR
- * IMPLIED, INCLUDING BUT NOT LIMITED TO THE WARRANTIES OF MERCHANTABILITY, FITNESS
- * FOR A PARTICULAR PURPOSE AND NONINFRINGEMENT. IN NO EVENT SHALL THE AUTHORS OR
- * COPYRIGHT HOLDERS BE LIABLE FOR ANY CLAIM, DAMAGES OR OTHER LIABILITY, WHETHER
- * IN AN ACTION OF CONTRACT, TORT OR OTHERWISE, ARISING FROM, OUT OF OR IN
- * CONNECTION WITH THE SOFTWARE OR THE USE OR OTHER DEALINGS IN THE SOFTWARE.
- */
-package eu.verdelhan.ta4j.strategies;
-
-import eu.verdelhan.ta4j.Indicator;
-import eu.verdelhan.ta4j.Strategy;
-import eu.verdelhan.ta4j.TADecimal;
-
-/**
- * Resistance strategy.
- * <p>
- * Enter: according to the provided {@link Strategy strategy}<br>
- * Exit: when the {@link Indicator indicator} value is greater than or equal to the resistance threshold
- */
-public class ResistanceStrategy extends AbstractStrategy {
-
-    private final Strategy strategy;
-
-    private final Indicator<? extends TADecimal> indicator;
-
-    private TADecimal resistance;
-
-    /**
-     * Constructor.
-     * @param indicator the indicator
-     * @param strategy the strategie
-     * @param resistance the resistance threshold
-     */
-    public ResistanceStrategy(Indicator<? extends TADecimal> indicator, Strategy strategy, double resistance) {
-        this.strategy = strategy;
-        this.resistance = TADecimal.valueOf(resistance);
-        this.indicator = indicator;
-    }
-
-    @Override
-    public boolean shouldEnter(int index) {
-        return strategy.shouldEnter(index);
-    }
-
-    @Override
-    public boolean shouldExit(int index) {
-        if (indicator.getValue(index).isGreaterThanOrEqual(resistance)) {
-            return true;
-        }
-        return strategy.shouldExit(index);
-    }
-
-    @Override
-    public String toString() {
-<<<<<<< HEAD
-        return String.format("%s resistance: %i strategy: %s", this.getClass().getSimpleName(), resistance.toDouble(), strategy);
-=======
-        return String.format("%s resistance: %f strategy: %s", this.getClass().getSimpleName(), resistance, strategy);
->>>>>>> 1b2710c5
-    }
-}+/**
+ * The MIT License (MIT)
+ *
+ * Copyright (c) 2014 Marc de Verdelhan & respective authors
+ *
+ * Permission is hereby granted, free of charge, to any person obtaining a copy of
+ * this software and associated documentation files (the "Software"), to deal in
+ * the Software without restriction, including without limitation the rights to
+ * use, copy, modify, merge, publish, distribute, sublicense, and/or sell copies of
+ * the Software, and to permit persons to whom the Software is furnished to do so,
+ * subject to the following conditions:
+ *
+ * The above copyright notice and this permission notice shall be included in all
+ * copies or substantial portions of the Software.
+ *
+ * THE SOFTWARE IS PROVIDED "AS IS", WITHOUT WARRANTY OF ANY KIND, EXPRESS OR
+ * IMPLIED, INCLUDING BUT NOT LIMITED TO THE WARRANTIES OF MERCHANTABILITY, FITNESS
+ * FOR A PARTICULAR PURPOSE AND NONINFRINGEMENT. IN NO EVENT SHALL THE AUTHORS OR
+ * COPYRIGHT HOLDERS BE LIABLE FOR ANY CLAIM, DAMAGES OR OTHER LIABILITY, WHETHER
+ * IN AN ACTION OF CONTRACT, TORT OR OTHERWISE, ARISING FROM, OUT OF OR IN
+ * CONNECTION WITH THE SOFTWARE OR THE USE OR OTHER DEALINGS IN THE SOFTWARE.
+ */
+package eu.verdelhan.ta4j.strategies;
+
+import eu.verdelhan.ta4j.Indicator;
+import eu.verdelhan.ta4j.Strategy;
+import eu.verdelhan.ta4j.TADecimal;
+
+/**
+ * Resistance strategy.
+ * <p>
+ * Enter: according to the provided {@link Strategy strategy}<br>
+ * Exit: when the {@link Indicator indicator} value is greater than or equal to the resistance threshold
+ */
+public class ResistanceStrategy extends AbstractStrategy {
+
+    private final Strategy strategy;
+
+    private final Indicator<? extends TADecimal> indicator;
+
+    private TADecimal resistance;
+
+    /**
+     * Constructor.
+     * @param indicator the indicator
+     * @param strategy the strategie
+     * @param resistance the resistance threshold
+     */
+    public ResistanceStrategy(Indicator<? extends TADecimal> indicator, Strategy strategy, double resistance) {
+        this.strategy = strategy;
+        this.resistance = TADecimal.valueOf(resistance);
+        this.indicator = indicator;
+    }
+
+    @Override
+    public boolean shouldEnter(int index) {
+        return strategy.shouldEnter(index);
+    }
+
+    @Override
+    public boolean shouldExit(int index) {
+        if (indicator.getValue(index).isGreaterThanOrEqual(resistance)) {
+            return true;
+        }
+        return strategy.shouldExit(index);
+    }
+
+    @Override
+    public String toString() {
+        return String.format("%s resistance: %f strategy: %s", this.getClass().getSimpleName(), resistance.toDouble(), strategy);
+    }
+}