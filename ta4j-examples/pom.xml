--- conflicted
+++ resolved
@@ -1,52 +1,3 @@
-<<<<<<< HEAD
-<project xmlns="http://maven.apache.org/POM/4.0.0" xmlns:xsi="http://www.w3.org/2001/XMLSchema-instance" xsi:schemaLocation="http://maven.apache.org/POM/4.0.0 http://maven.apache.org/xsd/maven-4.0.0.xsd">
-    <modelVersion>4.0.0</modelVersion>
-    <parent>
-        <groupId>org.ta4j</groupId>
-        <artifactId>ta4j-parent</artifactId>
-        <version>0.15-SNAPSHOT</version>
-    </parent>
-    <artifactId>ta4j-examples</artifactId>
-
-    <name>Ta4j Examples</name>
-    <description>Provides examples that demonstrate how to use ta4j</description>
-
-    <dependencies>
-        
-        <!-- Test dependencies -->
-        <dependency>
-            <groupId>junit</groupId>
-            <artifactId>junit</artifactId>
-            <version>4.13.1</version>
-            <scope>test</scope>
-        </dependency>
-        
-        <dependency>
-            <groupId>org.ta4j</groupId>
-            <artifactId>ta4j-core</artifactId>
-            <version>0.15-SNAPSHOT</version>
-        </dependency>
-
-        <dependency>
-            <groupId>com.opencsv</groupId>
-            <artifactId>opencsv</artifactId>
-            <version>3.9</version>
-        </dependency>
-
-        <dependency>
-            <groupId>org.jfree</groupId>
-            <artifactId>jfreechart</artifactId>
-            <version>1.0.17</version>
-        </dependency>
-
-        <dependency>
-            <groupId>ch.qos.logback</groupId>
-            <artifactId>logback-classic</artifactId>
-        </dependency>
-
-    </dependencies>
-
-=======
 <project xmlns="http://maven.apache.org/POM/4.0.0" xmlns:xsi="http://www.w3.org/2001/XMLSchema-instance" xsi:schemaLocation="http://maven.apache.org/POM/4.0.0 http://maven.apache.org/xsd/maven-4.0.0.xsd">
     <modelVersion>4.0.0</modelVersion>
     <parent>
@@ -99,5 +50,4 @@
         </dependency>
     </dependencies>
 
->>>>>>> f8ef3c3a
-</project>+</project>
