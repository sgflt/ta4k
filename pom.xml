--- conflicted
+++ resolved
@@ -1,214 +1,3 @@
-<<<<<<< HEAD
-<project xmlns="http://maven.apache.org/POM/4.0.0" xmlns:xsi="http://www.w3.org/2001/XMLSchema-instance" xsi:schemaLocation="http://maven.apache.org/POM/4.0.0 http://maven.apache.org/xsd/maven-4.0.0.xsd">
-	<modelVersion>4.0.0</modelVersion>
-	<groupId>org.ta4j</groupId>
-	<artifactId>ta4j-parent</artifactId>
-	<version>0.17-SNAPSHOT</version>
-	<packaging>pom</packaging>
-
-	<name>Ta4j Parent</name>
-	<description>ta4j is a Java library providing a simple API for technical analysis.</description>
-	<url>http://github.com/ta4j/ta4j</url>
-	<inceptionYear>2014</inceptionYear>
-
-	<developers>
-		<developer>
-			<name>Marc de Verdelhan</name>
-		</developer>
-		<developer>
-			<name>Simon-Justus Wimmer</name>
-		</developer>
-	</developers>
-
-	<licenses>
-		<license>
-			<name>MIT License</name>
-			<comments>All source code is under the MIT license.</comments>
-		</license>
-	</licenses>
-
-	<issueManagement>
-		<system>GitHub</system>
-		<url>http://github.com/ta4j/ta4j/issues</url>
-	</issueManagement>
-
-	<distributionManagement>
-		<snapshotRepository>
-			<id>sonatype-nexus-snapshots</id>
-			<name>Sonatype Nexus snapshot repository</name>
-			<url>https://oss.sonatype.org/content/repositories/snapshots</url>
-		</snapshotRepository>
-		<repository>
-			<id>sonatype-nexus-staging</id>
-			<name>Sonatype Nexus release repository</name>
-			<url>https://oss.sonatype.org/service/local/staging/deploy/maven2/</url>
-		</repository>
-	</distributionManagement>
-
-	<ciManagement>
-		<url>http://travis-ci.org/ta4j/ta4j</url>
-	</ciManagement>
-
-	<scm>
-		<connection>scm:git:git://github.com/ta4j/ta4j.git</connection>
-		<developerConnection>scm:git:git@github.com:ta4j/ta4j.git</developerConnection>
-		<url>http://github.com/ta4j/ta4j</url>
-		<tag>0.16</tag>
-	</scm>
-
-	<modules>
-		<module>ta4j-core</module>
-		<module>ta4j-examples</module>
-	</modules>
-
-	<properties>
-		<!-- Encoding -->
-		<project.build.sourceEncoding>UTF-8</project.build.sourceEncoding>
-		<project.reporting.outputEncoding>UTF-8</project.reporting.outputEncoding>
-	</properties>
-
-	<dependencyManagement>
-		<dependencies>
-			<dependency>
-				<groupId>ch.qos.logback</groupId>
-				<artifactId>logback-classic</artifactId>
-				<version>1.4.12</version>
-			</dependency>
-		</dependencies>
-	</dependencyManagement>
-
-	<profiles>
-
-		<!-- Only when performing a release (i.e. not for snapshots) -->
-		<profile>
-			<id>sonatype-oss-release</id>
-			<build>
-				<plugins>
-					<plugin>
-						<groupId>org.sonatype.plugins</groupId>
-						<artifactId>nexus-staging-maven-plugin</artifactId>
-						<version>1.6.13</version>
-						<extensions>true</extensions>
-						<configuration>
-							<!-- The Base URL of Nexus instance where we want to stage -->
-							<nexusUrl>https://oss.sonatype.org/</nexusUrl>
-							<!-- The server "id" element from settings to use authentication from -->
-							<serverId>sonatype-nexus-staging</serverId>
-						</configuration>
-					</plugin>
-
-					<plugin>
-						<groupId>org.apache.maven.plugins</groupId>
-						<artifactId>maven-javadoc-plugin</artifactId>
-						<version>3.2.0</version>
-						<configuration>
-							<doclint>none</doclint>
-						</configuration>
-						<executions>
-							<execution>
-								<id>attach-javadocs</id>
-								<goals>
-									<goal>jar</goal>
-								</goals>
-							</execution>
-						</executions>
-					</plugin>
-
-					<!-- Artifact signing -->
-					<plugin>
-						<groupId>org.apache.maven.plugins</groupId>
-						<artifactId>maven-gpg-plugin</artifactId>
-						<version>1.5</version>
-						<executions>
-							<execution>
-								<id>sign-artifacts</id>
-								<phase>verify</phase>
-								<goals>
-									<goal>sign</goal>
-								</goals>
-							</execution>
-						</executions>
-					</plugin>
-				</plugins>
-			</build>
-		</profile>
-
-	</profiles>
-
-	<build>
-		<plugins>
-
-			<!-- Build source and target -->
-			<plugin>
-				<groupId>org.apache.maven.plugins</groupId>
-				<artifactId>maven-compiler-plugin</artifactId>
-				<version>3.7.0</version>
-				<configuration>
-					<source>11</source>
-					<target>11</target>
-					<release>11</release>
-					<showDeprecation>true</showDeprecation>
-					<showWarnings>true</showWarnings>
-				</configuration>
-			</plugin>
-			<!-- Package sources -->
-			<plugin>
-				<groupId>org.apache.maven.plugins</groupId>
-				<artifactId>maven-source-plugin</artifactId>
-				<version>2.2.1</version>
-				<executions>
-					<execution>
-						<id>attach-sources</id>
-						<goals>
-							<goal>jar-no-fork</goal>
-						</goals>
-					</execution>
-				</executions>
-			</plugin>
-
-			<!-- License headers -->
-			<plugin>
-				<groupId>com.mycila</groupId>
-				<artifactId>license-maven-plugin</artifactId>
-				<version>3.0</version>
-				<configuration>
-					<header>LICENSE</header>
-					<includes>
-						<include>**/*.java</include>
-					</includes>
-				</configuration>
-			</plugin>
-
-			<!-- Source formatter -->
-			<plugin>
-				<groupId>net.revelc.code.formatter</groupId>
-				<artifactId>formatter-maven-plugin</artifactId>
-				<version>2.10.0</version>
-					<configuration>
-						<configFile>${project.basedir}/code-formatter.xml</configFile>
-					</configuration>
-			</plugin>
-
-			<!-- Releases -->
-			<plugin>
-				<groupId>org.apache.maven.plugins</groupId>
-				<artifactId>maven-release-plugin</artifactId>
-				<version>2.5.1</version>
-				<configuration>
-					<tagNameFormat>@{project.version}</tagNameFormat>
-				</configuration>
-				<dependencies>
-					<dependency>
-						<groupId>org.apache.maven.shared</groupId>
-						<artifactId>maven-invoker</artifactId>
-						<version>2.2</version>
-					</dependency>
-				</dependencies>
-			</plugin>
-
-		</plugins>
-	</build>
-=======
 <project xmlns="http://maven.apache.org/POM/4.0.0"
          xmlns:xsi="http://www.w3.org/2001/XMLSchema-instance"
          xsi:schemaLocation="http://maven.apache.org/POM/4.0.0 http://maven.apache.org/xsd/maven-4.0.0.xsd">
@@ -265,7 +54,7 @@
   <connection>scm:git:git://github.com/ta4j/ta4j.git</connection>
   <developerConnection>scm:git:git@github.com:ta4j/ta4j.git</developerConnection>
   <url>http://github.com/ta4j/ta4j</url>
-  <tag>0.14</tag>
+		<tag>0.16</tag>
  </scm>
 
  <modules>
@@ -546,6 +335,5 @@
 
   </plugins>
  </build>
->>>>>>> 182eba2f
 
 </project>