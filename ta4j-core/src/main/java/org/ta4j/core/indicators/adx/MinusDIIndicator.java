--- conflicted
+++ resolved
@@ -63,17 +63,14 @@
 
     @Override
     protected Num calculate(int index) {
-<<<<<<< HEAD
-        return avgMinusDMIndicator.getValue(index)
-                .dividedBy(atrIndicator.getValue(index))
-                .multipliedBy(getBarSeries().numFactory().hundred());
-=======
         final var atrIndicatorValue = atrIndicator.getValue(index);
         if (atrIndicatorValue.equals(zero())) {
             return zero();
         }
-        return avgMinusDMIndicator.getValue(index).dividedBy(atrIndicatorValue).multipliedBy(hundred());
->>>>>>> 5f31cda7
+
+        return avgMinusDMIndicator.getValue(index)
+                .dividedBy(atrIndicatorValue)
+                .multipliedBy(getBarSeries().numFactory().hundred());
     }
 
     @Override
