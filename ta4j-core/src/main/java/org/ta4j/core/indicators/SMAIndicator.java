--- conflicted
+++ resolved
@@ -52,20 +52,9 @@
 
     @Override
     protected Num calculate(int index) {
-<<<<<<< HEAD
-        final var numFactory = getBarSeries().numFactory();
-        Num sum = numFactory.zero();
-        for (int i = Math.max(0, index - barCount + 1); i <= index; i++) {
-            sum = sum.plus(indicator.getValue(i));
-        }
-
-        final int realBarCount = Math.min(barCount, index + 1);
-        return sum.dividedBy(numFactory.numOf(realBarCount));
-=======
         final int realBarCount = Math.min(barCount, index + 1);
         final var sum = partialSum(index);
-        return sum.dividedBy(numOf(realBarCount));
->>>>>>> f72ba167
+        return sum.dividedBy(getBarSeries().numFactory().numOf(realBarCount));
     }
 
     private Num partialSum(int index) {
