/*
 * The MIT License (MIT)
 *
 * Copyright (c) 2017-2025 Ta4j Organization & respective
 * authors (see AUTHORS)
 *
 * Permission is hereby granted, free of charge, to any person obtaining a copy of
 * this software and associated documentation files (the "Software"), to deal in
 * the Software without restriction, including without limitation the rights to
 * use, copy, modify, merge, publish, distribute, sublicense, and/or sell copies of
 * the Software, and to permit persons to whom the Software is furnished to do so,
 * subject to the following conditions:
 *
 * The above copyright notice and this permission notice shall be included in all
 * copies or substantial portions of the Software.
 *
 * THE SOFTWARE IS PROVIDED "AS IS", WITHOUT WARRANTY OF ANY KIND, EXPRESS OR
 * IMPLIED, INCLUDING BUT NOT LIMITED TO THE WARRANTIES OF MERCHANTABILITY, FITNESS
 * FOR A PARTICULAR PURPOSE AND NONINFRINGEMENT. IN NO EVENT SHALL THE AUTHORS OR
 * COPYRIGHT HOLDERS BE LIABLE FOR ANY CLAIM, DAMAGES OR OTHER LIABILITY, WHETHER
 * IN AN ACTION OF CONTRACT, TORT OR OTHERWISE, ARISING FROM, OUT OF OR IN
 * CONNECTION WITH THE SOFTWARE OR THE USE OR OTHER DEALINGS IN THE SOFTWARE.
 */
package org.ta4j.core.indicators.volume;

import static org.ta4j.core.num.NaN.NaN;

import org.ta4j.core.BarSeries;
import org.ta4j.core.indicators.CachedIndicator;
import org.ta4j.core.indicators.averages.SMAIndicator;
import org.ta4j.core.indicators.helpers.VolumeIndicator;
import org.ta4j.core.indicators.statistics.StandardDeviationIndicator;
import org.ta4j.core.indicators.statistics.Type;
import org.ta4j.core.num.Num;

/**
 * Relative Volume Standard Deviation Indicator. This class is an indicator that
 * calculates the standard deviation of the relative volume.
 * <p>
 * Relative Volume (often times called RVOL) is an indicator that tells traders
 * how current trading volume is compared to past trading volume over a given
 * period.
 * <p>
 * It is calculated as the ratio of the current volume to the average volume for
 * the same period. The standard deviation of the relative volume is then
 * calculated to understand volatility.
 *
 * @see <a href=
 *      "https://www.tradingview.com/script/Eize4T9L-Relative-Volume-Standard-Deviation/">Relative
 *      Volume Standard Deviation</a>
 */
public class RelativeVolumeStandardDeviationIndicator extends CachedIndicator<Num> {

    private final StandardDeviationIndicator volumeStandardDeviation;
    private final SMAIndicator averageVolume;
    private final VolumeIndicator volume;
    private final int barCount;

    /**
     * Constructor.
     *
     * @param series   the bar series
     * @param barCount the time frame
     * @param type     sample/population
     */
    public RelativeVolumeStandardDeviationIndicator(final BarSeries series, final int barCount, final Type type) {
        super(series);
        this.barCount = barCount;
        this.volume = new VolumeIndicator(series);
        this.averageVolume = new SMAIndicator(this.volume, barCount);
        this.volumeStandardDeviation = type.isSample() ? StandardDeviationIndicator.ofSample(this.volume, barCount)
                : StandardDeviationIndicator.ofPopulation(this.volume, barCount);
    }

    public static RelativeVolumeStandardDeviationIndicator ofSample(final BarSeries series, final int barCount) {
        return new RelativeVolumeStandardDeviationIndicator(series, barCount, Type.SAMPLE);
    }

    public static RelativeVolumeStandardDeviationIndicator ofPopulation(final BarSeries series, final int barCount) {
        return new RelativeVolumeStandardDeviationIndicator(series, barCount, Type.POPULATION);
    }

    @Override
    protected Num calculate(final int index) {
        // If the index is less than the required unstable bars, return NaN
        if (index < this.getCountOfUnstableBars()) {
            return NaN;
        }

        // Calculate the relative volume standard deviation
        return this.volume.getValue(index)
                .minus(this.averageVolume.getValue(index))
                .dividedBy(this.volumeStandardDeviation.getValue(index));
    }

    @Override
<<<<<<< HEAD
    public int getUnstableBars() {
        return this.barCount;
=======
    public int getCountOfUnstableBars() {
        return barCount;
>>>>>>> df40f73b
    }

    @Override
    public String toString() {
        return getClass().getSimpleName() + " barCount: " + this.barCount;
    }
}<|MERGE_RESOLUTION|>--- conflicted
+++ resolved
@@ -83,7 +83,7 @@
     @Override
     protected Num calculate(final int index) {
         // If the index is less than the required unstable bars, return NaN
-        if (index < this.getCountOfUnstableBars()) {
+        if (index < getCountOfUnstableBars()) {
             return NaN;
         }
 
@@ -94,13 +94,8 @@
     }
 
     @Override
-<<<<<<< HEAD
-    public int getUnstableBars() {
+    public int getCountOfUnstableBars() {
         return this.barCount;
-=======
-    public int getCountOfUnstableBars() {
-        return barCount;
->>>>>>> df40f73b
     }
 
     @Override
