--- conflicted
+++ resolved
@@ -65,12 +65,7 @@
     }
 
     @Override
-<<<<<<< HEAD
-    public int getUnstableBars() {
+    public int getCountOfUnstableBars() {
         return this.barCount;
-=======
-    public int getCountOfUnstableBars() {
-        return barCount;
->>>>>>> df40f73b
     }
 }