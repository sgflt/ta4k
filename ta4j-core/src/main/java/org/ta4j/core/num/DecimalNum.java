--- conflicted
+++ resolved
@@ -279,34 +279,6 @@
         return new DecimalNum(val, precision);
     }
 
-<<<<<<< HEAD
-=======
-    @Override
-    public Num zero() {
-        return mathContext.getPrecision() == DEFAULT_PRECISION ? ZERO : function().apply(0);
-    }
-
-    @Override
-    public Num one() {
-        return mathContext.getPrecision() == DEFAULT_PRECISION ? ONE : function().apply(1);
-    }
-
-    @Override
-    public Num hundred() {
-        return mathContext.getPrecision() == DEFAULT_PRECISION ? HUNDRED : function().apply(100);
-    }
-
-    @Override
-    public Function<Number, Num> function() {
-        return (number -> DecimalNum.valueOf(number.toString(), mathContext.getPrecision()));
-    }
-
-    @Override
-    public String getName() {
-        return this.getClass().getSimpleName();
-    }
-
->>>>>>> 5f31cda7
     /**
      * Returns the underlying {@link BigDecimal} delegate.
      *
