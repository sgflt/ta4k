/*
  The MIT License (MIT)

  Copyright (c) 2014-2017 Marc de Verdelhan & respective authors (see AUTHORS)

  Permission is hereby granted, free of charge, to any person obtaining a copy of
  this software and associated documentation files (the "Software"), to deal in
  the Software without restriction, including without limitation the rights to
  use, copy, modify, merge, publish, distribute, sublicense, and/or sell copies of
  the Software, and to permit persons to whom the Software is furnished to do so,
  subject to the following conditions:

  The above copyright notice and this permission notice shall be included in all
  copies or substantial portions of the Software.

  THE SOFTWARE IS PROVIDED "AS IS", WITHOUT WARRANTY OF ANY KIND, EXPRESS OR
  IMPLIED, INCLUDING BUT NOT LIMITED TO THE WARRANTIES OF MERCHANTABILITY, FITNESS
  FOR A PARTICULAR PURPOSE AND NONINFRINGEMENT. IN NO EVENT SHALL THE AUTHORS OR
  COPYRIGHT HOLDERS BE LIABLE FOR ANY CLAIM, DAMAGES OR OTHER LIABILITY, WHETHER
  IN AN ACTION OF CONTRACT, TORT OR OTHERWISE, ARISING FROM, OUT OF OR IN
  CONNECTION WITH THE SOFTWARE OR THE USE OR OTHER DEALINGS IN THE SOFTWARE.
 */
package org.ta4j.core.indicators;

<<<<<<< HEAD
import static junit.framework.TestCase.assertEquals;
import org.junit.Before;
import org.junit.Test;
import org.ta4j.core.Decimal;
=======
import java.util.List;
import static junit.framework.TestCase.assertEquals;
import org.apache.poi.ss.usermodel.Sheet;
import org.junit.Before;
import org.junit.Test;
import org.ta4j.core.Decimal;
import org.ta4j.core.TATestsUtils;
>>>>>>> a0009355
import static org.ta4j.core.TATestsUtils.assertDecimalEquals;
import org.ta4j.core.TimeSeries;
import org.ta4j.core.XlsTestsUtils;
import org.ta4j.core.indicators.helpers.ClosePriceIndicator;
import org.ta4j.core.mocks.MockTimeSeries;

public class RSIIndicatorTest {

    private TimeSeries data;

    @Before
    public void setUp() {
        data = new MockTimeSeries(
                50.45, 50.30, 50.20,
                50.15, 50.05, 50.06,
                50.10, 50.08, 50.03,
                50.07, 50.01, 50.14,
                50.22, 50.43, 50.50,
                50.56, 50.52, 50.70,
                50.55, 50.62, 50.90,
                50.82, 50.86, 51.20,
                51.30, 51.10);
    }

    @Test
    public void rsiFirstValueShouldBeZero() {
        RSIIndicator rsi = new RSIIndicator(new ClosePriceIndicator(data), 14);
        assertEquals(Decimal.ZERO, rsi.getValue(0));
    }

    @Test
    public void rsiHundredIfNoLoss() {
        RSIIndicator rsi = new RSIIndicator(new ClosePriceIndicator(data), 1);
        assertEquals(Decimal.HUNDRED, rsi.getValue(14));
        assertEquals(Decimal.HUNDRED, rsi.getValue(15));
    }

    @Test
    public void rsiUsingTimeFrame14UsingClosePrice() {
        RSIIndicator rsi = new RSIIndicator(new ClosePriceIndicator(data), 14);
        assertDecimalEquals(rsi.getValue(15), 68.4746);
        assertDecimalEquals(rsi.getValue(16), 64.7836);
        assertDecimalEquals(rsi.getValue(17), 72.0776);
        assertDecimalEquals(rsi.getValue(18), 60.7800);
        assertDecimalEquals(rsi.getValue(19), 63.6439);
        assertDecimalEquals(rsi.getValue(20), 72.3433);
        assertDecimalEquals(rsi.getValue(21), 67.3822);
        assertDecimalEquals(rsi.getValue(22), 68.5438);
        assertDecimalEquals(rsi.getValue(23), 76.2770);
        assertDecimalEquals(rsi.getValue(24), 77.9908);
        assertDecimalEquals(rsi.getValue(25), 67.4895);
    }

    private void rsiXls(int timeFrame) throws Exception {
        // compare values computed by indicator
        // with values computed independently in excel
<<<<<<< HEAD
        XlsTestsUtils.testXlsIndicator(RSIIndicatorTest.class, "RSI.xls", timeFrame, 10, (inputSeries) -> {
            return new RSIIndicator(new ClosePriceIndicator(inputSeries), timeFrame);
        });
=======
        Sheet sheet = XlsTestsUtils.getDataSheet(RSIIndicatorTest.class, "RSI.xls");
        XlsTestsUtils.setParamValue(sheet, 0, timeFrame);
        TimeSeries inputSeries = XlsTestsUtils.readTimeSeries(sheet);
        RSIIndicator actualIndicator = new RSIIndicator(new ClosePriceIndicator(inputSeries), timeFrame);
        List<Decimal> expectedValues = XlsTestsUtils.readValues(sheet, 10);
        TATestsUtils.assertValuesEquals(actualIndicator, expectedValues);
>>>>>>> a0009355
    }

    @Test
    public void rsiXls1() throws Exception {
        rsiXls(1);
    }

    @Test
    public void rsiXls3() throws Exception {
        rsiXls(3);
    }

    @Test
    public void rsiXls13() throws Exception {
        rsiXls(13);
    }
}<|MERGE_RESOLUTION|>--- conflicted
+++ resolved
@@ -22,12 +22,6 @@
  */
 package org.ta4j.core.indicators;
 
-<<<<<<< HEAD
-import static junit.framework.TestCase.assertEquals;
-import org.junit.Before;
-import org.junit.Test;
-import org.ta4j.core.Decimal;
-=======
 import java.util.List;
 import static junit.framework.TestCase.assertEquals;
 import org.apache.poi.ss.usermodel.Sheet;
@@ -35,7 +29,6 @@
 import org.junit.Test;
 import org.ta4j.core.Decimal;
 import org.ta4j.core.TATestsUtils;
->>>>>>> a0009355
 import static org.ta4j.core.TATestsUtils.assertDecimalEquals;
 import org.ta4j.core.TimeSeries;
 import org.ta4j.core.XlsTestsUtils;
@@ -92,18 +85,9 @@
     private void rsiXls(int timeFrame) throws Exception {
         // compare values computed by indicator
         // with values computed independently in excel
-<<<<<<< HEAD
         XlsTestsUtils.testXlsIndicator(RSIIndicatorTest.class, "RSI.xls", timeFrame, 10, (inputSeries) -> {
             return new RSIIndicator(new ClosePriceIndicator(inputSeries), timeFrame);
         });
-=======
-        Sheet sheet = XlsTestsUtils.getDataSheet(RSIIndicatorTest.class, "RSI.xls");
-        XlsTestsUtils.setParamValue(sheet, 0, timeFrame);
-        TimeSeries inputSeries = XlsTestsUtils.readTimeSeries(sheet);
-        RSIIndicator actualIndicator = new RSIIndicator(new ClosePriceIndicator(inputSeries), timeFrame);
-        List<Decimal> expectedValues = XlsTestsUtils.readValues(sheet, 10);
-        TATestsUtils.assertValuesEquals(actualIndicator, expectedValues);
->>>>>>> a0009355
     }
 
     @Test
