/*
 * The MIT License (MIT)
 *
 * Copyright (c) 2017-2024 Ta4j Organization & respective
 * authors (see AUTHORS)
 *
 * Permission is hereby granted, free of charge, to any person obtaining a copy of
 * this software and associated documentation files (the "Software"), to deal in
 * the Software without restriction, including without limitation the rights to
 * use, copy, modify, merge, publish, distribute, sublicense, and/or sell copies of
 * the Software, and to permit persons to whom the Software is furnished to do so,
 * subject to the following conditions:
 *
 * The above copyright notice and this permission notice shall be included in all
 * copies or substantial portions of the Software.
 *
 * THE SOFTWARE IS PROVIDED "AS IS", WITHOUT WARRANTY OF ANY KIND, EXPRESS OR
 * IMPLIED, INCLUDING BUT NOT LIMITED TO THE WARRANTIES OF MERCHANTABILITY, FITNESS
 * FOR A PARTICULAR PURPOSE AND NONINFRINGEMENT. IN NO EVENT SHALL THE AUTHORS OR
 * COPYRIGHT HOLDERS BE LIABLE FOR ANY CLAIM, DAMAGES OR OTHER LIABILITY, WHETHER
 * IN AN ACTION OF CONTRACT, TORT OR OTHERWISE, ARISING FROM, OUT OF OR IN
 * CONNECTION WITH THE SOFTWARE OR THE USE OR OTHER DEALINGS IN THE SOFTWARE.
 */
package org.ta4j.core.indicators;

import java.util.List;

import org.junit.runner.RunWith;
import org.junit.runners.Parameterized;
import org.ta4j.core.Indicator;
import org.ta4j.core.IndicatorFactory;
import org.ta4j.core.num.DecimalNum;
import org.ta4j.core.num.DecimalNumFactory;
import org.ta4j.core.num.DoubleNum;
import org.ta4j.core.num.DoubleNumFactory;
import org.ta4j.core.num.Num;
import org.ta4j.core.num.NumFactory;

/**
 * Abstract test class to extend BarSeries, Indicator an other test cases. The
 * extending class will be called twice. First time with
 * {@link DecimalNum#valueOf}, second time with {@link DoubleNum#valueOf} as
 * <code>Function<Number, Num></></code> parameter. This should ensure that the
 * defined test case is valid for both data types.
 *
 * @param <D> Data source of test object, needed for Excel-Sheet validation
 *            (could be <code>Indicator<Num></code> or <code>BarSeries</code>,
 *            ...)
 * @param <I> The generic class of the test indicator (could be
 *            <code>Num</code>, <code>Boolean</code>, ...)
 */
@RunWith(Parameterized.class)
public abstract class AbstractIndicatorTest<D, I> {

    public final NumFactory numFactory;

    @Parameterized.Parameters(name = "Test Case: {index} (0=DoubleNum, 1=DecimalNum)")
    public static List<NumFactory> function() {
        return List.of(DoubleNumFactory.getInstance(), DecimalNumFactory.getInstance());
    }

    private final IndicatorFactory<D, I> factory;

    /**
     * Constructor.
<<<<<<< HEAD
     * 
     * @param factory    IndicatorFactory for building an Indicator given data and
     *                   parameters.
     * @param numFactory the factory to convert a Number into a Num implementation
     *                   (automatically inserted by Junit)
=======
     *
     * @param factory     IndicatorFactory for building an Indicator given data and
     *                    parameters.
     * @param numFunction the function to convert a Number into a Num implementation
     *                    (automatically inserted by Junit)
>>>>>>> 5f31cda7
     */
    public AbstractIndicatorTest(IndicatorFactory<D, I> factory, NumFactory numFactory) {
        this.numFactory = numFactory;
        this.factory = factory;
    }

    /**
     * Constructor
     *
     * @param numFactory the function to convert a Number into a Num implementation
     *                   (automatically inserted by Junit)
     */
    public AbstractIndicatorTest(NumFactory numFactory) {
        this.numFactory = numFactory;
        this.factory = null;
    }

    /**
     * Generates an Indicator from data and parameters.
     *
     * @param data   indicator data
     * @param params indicator parameters
     * @return Indicator<I> from data given parameters
     */
    public Indicator<I> getIndicator(D data, Object... params) {
        assert factory != null;
        return factory.getIndicator(data, params);
    }

    protected Num numOf(Number n) {
        return numFactory.numOf(n);
    }
}<|MERGE_RESOLUTION|>--- conflicted
+++ resolved
@@ -63,19 +63,11 @@
 
     /**
      * Constructor.
-<<<<<<< HEAD
      * 
      * @param factory    IndicatorFactory for building an Indicator given data and
      *                   parameters.
      * @param numFactory the factory to convert a Number into a Num implementation
      *                   (automatically inserted by Junit)
-=======
-     *
-     * @param factory     IndicatorFactory for building an Indicator given data and
-     *                    parameters.
-     * @param numFunction the function to convert a Number into a Num implementation
-     *                    (automatically inserted by Junit)
->>>>>>> 5f31cda7
      */
     public AbstractIndicatorTest(IndicatorFactory<D, I> factory, NumFactory numFactory) {
         this.numFactory = numFactory;
