--- conflicted
+++ resolved
@@ -51,7 +51,6 @@
 
     @Test
     public void varianceUsingBarCount4UsingClosePrice() {
-<<<<<<< HEAD
         final var variance = VarianceIndicator.ofSample(new ClosePriceIndicator(this.data), 4);
 
         assertNumEquals(0, variance.getValue(0));
@@ -75,47 +74,23 @@
         assertNumEquals(14.0000, variance.getValue(10));
         assertNumEquals(0.66666, variance.getValue(6));
         assertNumEquals(14.0000, variance.getValue(10));
-=======
-        var variance = new VarianceIndicator(new ClosePriceIndicator(data), 4);
-
-        assertNumEquals(0, variance.getValue(0));
-        assertNumEquals(0.25, variance.getValue(1));
-        assertNumEquals(2.0 / 3, variance.getValue(2));
-        assertNumEquals(1.25, variance.getValue(3));
-        assertNumEquals(0.5, variance.getValue(4));
-        assertNumEquals(0.25, variance.getValue(5));
-        assertNumEquals(0.5, variance.getValue(6));
-        assertNumEquals(0.5, variance.getValue(7));
-        assertNumEquals(0.5, variance.getValue(8));
-        assertNumEquals(3.5, variance.getValue(9));
-        assertNumEquals(10.5, variance.getValue(10));
->>>>>>> df40f73b
     }
 
     @Test
     public void firstValueShouldBeZero() {
-<<<<<<< HEAD
         final var variance = VarianceIndicator.ofSample(new ClosePriceIndicator(this.data), 4);
-=======
-        var variance = new VarianceIndicator(new ClosePriceIndicator(data), 4);
->>>>>>> df40f73b
         assertNumEquals(0, variance.getValue(0));
     }
 
     @Test
     public void varianceShouldBeZeroWhenBarCountIs1() {
-<<<<<<< HEAD
         final var variance = VarianceIndicator.ofSample(new ClosePriceIndicator(this.data), 1);
-=======
-        var variance = new VarianceIndicator(new ClosePriceIndicator(data), 1);
->>>>>>> df40f73b
         assertNumEquals(0, variance.getValue(3));
         assertNumEquals(0, variance.getValue(8));
     }
 
     @Test
     public void varianceUsingBarCount2UsingClosePrice() {
-<<<<<<< HEAD
         final var variance = VarianceIndicator.ofSample(new ClosePriceIndicator(this.data), 2);
 
         assertNumEquals(0, variance.getValue(0));
@@ -124,15 +99,5 @@
         assertNumEquals(0.5, variance.getValue(3));
         assertNumEquals(4.5, variance.getValue(9));
         assertNumEquals(40.5, variance.getValue(10));
-=======
-        var variance = new VarianceIndicator(new ClosePriceIndicator(data), 2);
-
-        assertNumEquals(0, variance.getValue(0));
-        assertNumEquals(0.25, variance.getValue(1));
-        assertNumEquals(0.25, variance.getValue(2));
-        assertNumEquals(0.25, variance.getValue(3));
-        assertNumEquals(2.25, variance.getValue(9));
-        assertNumEquals(20.25, variance.getValue(10));
->>>>>>> df40f73b
     }
 }