--- conflicted
+++ resolved
@@ -42,13 +42,10 @@
  constructor of PreviousValueIndicator 
 - :tada: **Enhancement** added getGrossProfit() and getGrossProfit(BarSeries) on Trade.
 - :tada: **Enhancement** added getPricePerAsset(BarSeries) on Order.
-<<<<<<< HEAD
 - :tada: **Enhancement** added convertBarSeries(BarSeries, conversionFunction) to BarSeriesUtils.
-=======
 - :tada: **Enhancement** added UnstableIndicator.
 - :tada: **Enhancement** added Chainrule.
 
->>>>>>> dcad932d
 
 ## 0.13 (released November 5, 2019)
 
