Changelog for `ta4j`, roughly following [keepachangelog.com](http://keepachangelog.com/en/1.0.0/) from version 0.9 onwards.

## 0.17
- **Added signal line and histogram to MACDIndicator**
- **Implemented inner cache for SMAIndicator**
- Added getTransactionCostModel, getHoldingCostModel, getTrades in TradingRecord


## 0.16 (released May 15, 2024)

### Breaking
- **Upgraded to Java 11**
- **VersusBuyAndHoldCriterion** renamed to **`VersusEnterAndHoldCriterion`**
- **BarSeries** constructors use any instance of Num instead of Num-Function
- **GrossReturnCriterion** renamed to **`ReturnCriterion`**
- **NetProfitCriterion** and **GrossProfitCriterion** replaced by **`ProfitCriterion`**
- **NetLossCriterion** and **GrossLossCriterion** replaced by **`LossCriterion`**
- **LosingPositionsRatioCriterion** replaced by **`PositionsRatioCriterion`**
- **WinningPositionsRatioCriterion** replaced by **`PositionsRatioCriterion`**
- **Strategy#unstablePeriod** renamed to **`Strategy#unstableBars*`**
- **DateTimeIndicator** moved to package **`indicators/helpers`**
- **UnstableIndicator** moved to package **`indicators/helpers`**
- **ConvertableBaseBarBuilder** renamed to **`BaseBarConvertableBuilder`**
- **BarSeriesManager** updated to use **`TradeOnNextOpenModel`** by default, which opens new trades at index `t + 1` at the open price.
  - For strategies require the previous behaviour, i.e. trades seconds or minutes before the closing prices, **`TradeOnCurerentCloseModel`** can be passed to **BarSeriesManager**
    - For example:
      - `BarSeriesManager manager = new BarSeriesManager(barSeries, new TradeOnCurrentCloseModel())`
      - `BarSeriesManager manager = new BarSeriesManager(barSeries, transactionCostModel, holdingCostModel, tradeExecutionModel)`
- **BarSeriesManager** and **BacktestExecutor** moved to packge **`backtest`**
<<<<<<< HEAD
- **EnterAndHoldReturnCriterion** replaced by `EnterAndHoldCriterion` to calculate the "enter and hold"-strategy of any criteria.
=======
- **BarSeries#getBeginIndex()** methode returns correct begin index for bar series with max bar count
>>>>>>> 6b24a6dc

### Fixed
- **Fixed** **SuperTrendIndicator** fixed calculation when close price is the same as the previous Super Trend indicator value
- **Fixed** **ParabolicSarIndicator** fixed calculation for sporadic indices
- **ExpectancyCriterion** fixed calculation
- catch NumberFormatException if `DecimalNum.valueOf(Number)` is `NaN`
- **ProfitCriterion** fixed excludeCosts functionality as it was reversed
- **LossCriterion** fixed excludeCosts functionality as it was reversed
- **PerformanceReportGenerator** fixed netProfit and netLoss calculations to include costs
- **DifferencePercentageIndicator** fixed re-calculate instance variable on every iteration
- **ThreeWhiteSoldiersIndicator** fixed eliminated instance variable holding possible wrong value
- **ThreeBlackCrowsIndicator** fixed eliminated instance variable holding possible wrong value
- **TrailingStopLossRule** removed instance variable `currentStopLossLimitActivation` because it may not be alway the correct (last) value
- sets `ClosePriceDifferenceIndicator#getUnstableBars` = `1`
- sets `ClosePriceRatioIndicator#getUnstableBars` = `1`
- sets `ConvergenceDivergenceIndicator#getUnstableBars` = `barCount`
- sets `GainIndicator#getUnstableBars` = `1`
- sets `HighestValueIndicator#getUnstableBars` = `barCount`
- sets `LossIndicator#getUnstableBars` = `1`
- sets `LowestValueIndicator#getUnstableBars` = `barCount`
- sets `TRIndicator#getUnstableBars` = `1`
- sets `PreviousValueIndicator#getUnstableBars` = `n` (= the n-th previous index)
- **PreviousValueIndicator** returns `NaN` if the (n-th) previous value of an indicator does not exist, i.e. if the (n-th) previous is below the first available index. 
- **EnterAndHoldReturnCriterion** fixes exception thrown when bar series was empty
- **BaseBarSeries** fixed `UnsupportedOperationException` when creating a bar series that is based on an unmodifiable collection
- **Num** implements Serializable

### Changed
- **BarSeriesManager** consider finishIndex when running backtest
- **BarSeriesManager** add **`holdingTransaction`**
- **BacktestExecutor** evaluates strategies in parallel when possible
- **CachedIndicator** synchronize on getValue()
- **BaseBar** defaults to **`DecimalNum`** type in all constructors
- **TRIndicator** improved calculation
- **WMAIndicator** improved calculation
- **KSTIndicator** improved calculation
- **RSIIndicator** simplify calculation
- **FisherIndicator** improved calculation
- **DoubleEMAIndicator** improved calculation
- **CMOIndicator** improved calculation
- **PearsonCorrelationIndicator** improved calculation
- **PivotPoint**-Indicators improved calculations
- **ValueAtRiskCriterion** improved calculation
- **ExpectedShortfallCriterion** improved calculation
- **SqnCriterion** improved calculation
- **NumberOfBreakEvenPositionsCriterion** shorten code
- **AverageReturnPerBarCriterion** improved calculation
- **ZLEMAIndicator** improved calculation
- **InPipeRule** improved calculation
- **SumIndicator** improved calculation
- updated pom.xml: slf4j-api to 2.0.7
- updated pom.xml: org.apache.poi to 5.2.3
- updated pom.xml: maven-jar-plugin to 3.3.0
- add `final` to properties where possible
- improved javadoc
- **SuperTrendIndicator**,**SuperTrendUpperIndicator**,**SuperTrendLowerIndicator**: optimized calculation
- **SuperTrendIndicator**, **SuperTrendLowerBandIndicator**, **SuperTrendUpperBandIndicator**: `multiplier` changed to from `Integer` to `Double`
- add missing `@Override` annotation
- **RecursiveCachedIndicator**: simplified code
- **LossIndicator**: optimize calculation
- **GainIndicator**: improved calculation
- **PriceVariationIndicator** renamed to **ClosePriceRatioIndicator** for consistency with new **ClosePriceDifferenceIndicator**
- made **UnaryOperation** and **BinaryOperation** public 

### Removed/Deprecated
- removed **Serializable** from `CostModel`
- removed `@Deprecated Bar#addTrade(double tradeVolume, double tradePrice, Function<Number, Num> numFunction)`; use `Bar#addTrade(Num tradeVolume, Num tradePrice)` instead.
- removed `@Deprecated Bar#addTrade(String tradeVolume, String tradePrice, Function<Number, Num> numFunction)`; use `Bar#addTrade(Num tradeVolume, Num tradePrice)` instead.
- removed `DecimalNum.valueOf(DecimalNum)`
- delete `.travis.yml` as this project is managed by "Github actions"

### Added
- added `TradingRecord.getStartIndex()` and `TradingRecord.getEndIndex()` to track start and end of the recording
- added **SuperTrendIndicator**
- added **SuperTrendUpperBandIndicator**
- added **SuperTrendLowerBandIndicator**
- added **Donchian Channel indicators (Upper, Lower, and Middle)**
- added `Indicator.getUnstableBars()`
- added `TransformIndicator.pow()`
- added `BarSeriesManager.getHoldingCostModel()` and `BarSeriesManager.getTransactionCostModel()`  to allow extending BarSeriesManager and reimplementing `run()`
- added `MovingAverageCrossOverRangeBacktest.java` and `ETH-USD-PT5M-2023-3-13_2023-3-15.json` test data file to demonstrate parallel strategy evaluation
- added javadoc improvements for percentage criteria
- added "lessIsBetter"-property for **AverageCriterion**
- added "lessIsBetter"-property for **RelativeStandardDeviation**
- added "lessIsBetter"-property for **StandardDeviationCriterion**
- added "lessIsBetter"-property for **StandardErrorCriterion**
- added "lessIsBetter"-property for **VarianceCriterion**
- added "lessIsBetter"-property for **NumberOfPositionsCriterion**
- added "addBase"-property for **ReturnCriterion** to include or exclude the base percentage of 1
- added **RelativeVolumeStandardDeviationIndicator**
- added **MoneyFlowIndexIndicator**
- added **IntraDayMomentumIndexIndicator**
- added **ClosePriceDifferenceIndicator**
- added **TimeSegmentedVolumeIndicator**
- added `DecimalNum.valueOf(DoubleNum)` to convert a DoubleNum to a DecimalNum.
- added `DoubleNum.valueOf(DecimalNum)` to convert a DecimalNum to a DoubleNum.
- added "TradeExecutionModel" to modify trade execution during backtesting
- added **NumIndicator** to calculate any `Num`-value for a `Bar`
- added **RunningTotalIndicator** to calculate a cumulative sum for a period.
- added **EnterAndHoldCriterion** to calculate the "enter and hold"-strategy of any criteria.

### Fixed
- **Fixed** **CashFlow** fixed calculation with custom startIndex and endIndex
- **Fixed** **Returns** fixed calculation with custom startIndex and endIndex
- **Fixed** **ExpectedShortfallCriterion** fixed calculation with custom startIndex and endIndex
- **Fixed** **MaximumDrawDownCriterion** fixed calculation with custom startIndex and endIndex
- **Fixed** **EnterAndHoldReturnCriterion** fixed calculation with custom startIndex and endIndex
- **Fixed** **VersusEnterAndHoldCriterion** fixed calculation with custom startIndex and endIndex
- **Fixed** **BarSeriesManager** consider finishIndex when running backtest

## 0.15 (released September 11, 2022)

### Breaking
- **NumberOfConsecutiveWinningPositions** renamed to **`NumberOfConsecutivePositions`**
- **DifferencePercentage** renamed to **`DifferencePercentageIndicator`**
- **BuyAndHoldCriterion** renamed to **`EnterAndHoldCriterion`**
- **DXIndicator** moved to adx-package
- **PlusDMIndicator** moved to adx-package
- **MinusDMIndicator** moved to adx-package
- `analysis/criterion`-package moved to root
- `cost`-package moved to `analysis/cost`-package
- **AroonXXX** indicators moved to aroon package

### Fixed
- **LosingPositionsRatioCriterion** correct betterThan
- **VersusBuyAndHoldCriterionTest** NaN-Error.
- **Fixed** **`ChaikinOscillatorIndicatorTest`**
- **DecimalNum#remainder()** adds NaN-check
- **Fixed** **ParabolicSarIndicatorTest** fixed openPrice always 0 and highPrice lower than lowPrice
- **UlcerIndexIndicator** using the max price of current period instead of the highest value of last n bars
- **DurationBarAggregator** fixed aggregation of bars with gaps


### Changed
- **KeltnerChannelMiddleIndicator** changed superclass to AbstractIndicator; add GetBarCount() and toString()
- **KeltnerChannelUpperIndicator** add constructor to accept pre-constructed ATR; add GetBarCount() and toString()
- **KeltnerChannelLowerIndicator** add constructor to accept pre-constructed ATR; add GetBarCount() and toString()
- **BarSeriesManager** removed empty args constructor
- **Open|High|Low|Close** do not cache price values anymore
- **DifferenceIndicator(i1,i2)** replaced by the more flexible CombineIndicator.minus(i1,i2)
- **DoubleNum** replace redundant `toString()` call in `DoubleNum.valueOf(Number i)` with `i.doubleValue()`
- **ZeroCostModel** now extends from `FixedTransactionCostModel`

### Removed/Deprecated
- **Num** removed Serializable
- **PriceIndicator** removed

### Added
- **NumericIndicator** new class providing a fluent and lightweight api for indicator creation
- **AroonFacade**, **BollingerBandFacade**, **KeltnerChannelFacade** new classes providing a facade for indicator groups by using lightweight `NumericIndicators`
- **AbstractEMAIndicator** added getBarCount() to support future enhancements
- **ATRIndicator** "uncached" by changing superclass to AbstractIndicator; added constructor to accept TRIndicator and getter for same; added toString(); added getBarCount() to support future enhancements
- :tada: **Enhancement** added possibility to use CostModels when backtesting with the BacktestExecutor
- :tada: **Enhancement** added Num#zero, Num#one, Num#hundred
- :tada: **Enhancement** added possibility to use CostModels when backtesting with the BacktestExecutor
- :tada: **Enhancement** added Indicator#stream() method
- :tada: **Enhancement** added a new CombineIndicator, which can combine the values of two Num Indicators with a given combine-function
- **Example** added a json serialization and deserialization example of BarSeries using google-gson library
- **EnterAndHoldCriterion** added constructor with TradeType to begin with buy or sell
- :tada: **Enhancement** added Position#getStartingType() method
- :tada: **Enhancement** added **`SqnCriterion`**
- :tada: **Enhancement** added **`StandardDeviationCriterion`**
- :tada: **Enhancement** added **`RelativeStandardDeviationCriterion`**
- :tada: **Enhancement** added **`StandardErrorCriterion`**
- :tada: **Enhancement** added **`VarianceCriterion`**
- :tada: **Enhancement** added **`AverageCriterion`**
- :tada: **Enhancement** added javadoc for all rules to make clear which rule makes use of a TradingRecord
- **Enhancement** prevent Object[] allocation for varargs log.trace and log.debug calls by wrapping them in `if` blocks
- :tada: **Enhancement** added **`FixedTransactionCostModel`**
- :tada: **Enhancement** added **`AnalysisCriterion.PositionFilter`** to handle both sides within one Criterion.

## 0.14 (released April 25, 2021)

### Breaking
- **Breaking:** **`PrecisionNum`** renamed to **`DecimalNum`**
- **Breaking:** **`AverageProfitableTradesCriterion`** renamed to **`WinningTradesRatioCriterion`**
- **Breaking:** **`AverageProfitCriterion`** renamed to **`AverageReturnPerBarCriterion`**
- **Breaking:** **`BuyAndHoldCriterion`** renamed to **`BuyAndHoldReturnCriterion`**
- **Breaking:** **`RewardRiskRatioCriterion`** renamed to **`ReturnOverMaxDrawdownCriterion`**
- **Breaking:** **`ProfitLossCriterion`** moved to PnL-Package
- **Breaking:** **`ProfitLossPercentageCriterion`** moved to PnL-Package
- **Breaking:** **`TotalProfitCriterion`** renamed to **`GrossReturnCriterion`** and moved to PnL-Package.
- **Breaking:** **`TotalProfit2Criterion`** renamed to **`GrossProfitCriterion`** and moved to PnL-Package.
- **Breaking:** **`TotalLossCriterion`** renamed to **`NetLossCriterion`** and moved to PnL-Package.
- **Breaking:** package "tradereports" renamed to "reports"
- **Breaking:** **`NumberOfTradesCriterion`** renamed to **`NumberOfPositionsCriterion`**
- **Breaking:** **`NumberOfLosingTradesCriterion`** renamed to **`NumberOfLosingPositionsCriterion`**
- **Breaking:** **`NumberOfWinningTradesCriterion`** renamed to **`NumberOfWinningPositionsCriterion`**
- **Breaking:** **`NumberOfBreakEvenTradesCriterion`** renamed to **`NumberOfBreakEvenPositionsCriterion`**
- **Breaking:** **`WinningTradesRatioCriterion`** renamed to **`WinningPositionsRatioCriterion`**
- **Breaking:** **`TradeStatsReport`** renamed to **`PositionStatsReport`**
- **Breaking:** **`TradeStatsReportGenerator`** renamed to **`PositionStatsReportGenerator`**
- **Breaking:** **`TradeOpenedMinimumBarCountRule`** renamed to **`OpenedPositionMinimumBarCountRule`**
- **Breaking:** **`Trade.class`** renamed to **`Position.class`**
- **Breaking:** **`Order.class`** renamed to **`Trade.class`**
- **Breaking:** package "tradereports" renamed to "reports"
- **Breaking:** package "trading/rules" renamed to "rules"
- **Breaking:** remove Serializable from all indicators
- **Breaking:** Bar#trades: changed type from int to long


### Fixed
- **Fixed `Trade`**: problem with profit calculations on short trades.
- **Fixed `TotalLossCriterion`**: problem with profit calculations on short trades.
- **Fixed `BarSeriesBuilder`**: removed the Serializable interface
- **Fixed `ParabolicSarIndicator`**: problem with calculating in special cases
- **Fixed `BaseTimeSeries`**: can now be serialized
- **Fixed `ProfitLossPercentageCriterion`**: use entryPrice#getValue() instead of entryPrice#getPricePerAsset()

### Changed
- **Trade**: Changed the way Nums are created.
- **WinningTradesRatioCriterion** (previously AverageProfitableTradesCriterion): Changed to calculate trade profits using Trade's getProfit().
- **BuyAndHoldReturnCriterion** (previously BuyAndHoldCriterion): Changed to calculate trade profits using Trade's getProfit().
- **ExpectedShortfallCriterion**: Removed unnecessary primitive boxing.
- **NumberOfBreakEvenTradesCriterion**: Changed to calculate trade profits using Trade's getProfit().
- **NumberOfLosingTradesCriterion**: Changed to calculate trade profits using Trade's getProfit().
- **NumberOfWinningTradesCriterion**: Changed to calculate trade profits using Trade's getProfit().
- **ProfitLossPercentageCriterion**: Changed to calculate trade profits using Trade's entry and exit prices.
- **TotalLossCriterion**: Changed to calculate trade profits using Trade's getProfit().
- **TotalReturnCriterion** (previously TotalProfitCriterion): Changed to calculate trade profits using Trade's getProfit().
- **WMAIndicator**: reduced complexity of WMAIndicator implementation

### Removed/Deprecated
- **MultiplierIndicator**: replaced by TransformIndicator.
- **AbsoluteIndicator**: replaced by TransformIndicator.

### Added
- **Enhancement** Improvements on gitignore
- **Enhancement** Added TradeOpenedMinimumBarCountRule - rule to specify minimum bar count for opened trade.
- **Enhancement** Added DateTimeIndicator a new Indicator for dates.
- **Enhancement** Added DayOfWeekRule for specifying days of the week to trade.
- **Enhancement** Added TimeRangeRule for trading within time ranges.
- **Enhancement** Added floor() and ceil() to Num.class
- **Enhancement** Added getters getLow() and getUp() in CrossedDownIndicatorRule
- **Enhancement** Added BarSeriesUtils: common helpers and shortcuts for BarSeries methods.
- **Enhancement** Improvements for PreviousValueIndicator: more descriptive toString() method, validation of n-th previous bars in
- **Enhancement** Added Percentage Volume Oscillator Indicator, PVOIndicator.
- **Enhancement** Added Distance From Moving Average Indicator, DistanceFromMAIndicator.
- **Enhancement** Added Know Sure Thing Indicator, KSTIndicator.
 constructor of PreviousValueIndicator
- :tada: **Enhancement** added getGrossProfit() and getGrossProfit(BarSeries) on Trade.
- :tada: **Enhancement** added getPricePerAsset(BarSeries) on Order.
- :tada: **Enhancement** added convertBarSeries(BarSeries, conversionFunction) to BarSeriesUtils.
- :tada: **Enhancement** added UnstableIndicator.
- :tada: **Enhancement** added Chainrule.
- :tada: **Enhancement** added BarSeriesUtils#sortBars.
- :tada: **Enhancement** added BarSeriesUtils#addBars.
- :tada: **Enhancement** added Num.negate() to negate a Num value.
- :tada: **Enhancement** added **`GrossLossCriterion.class`**.
- :tada: **Enhancement** added **`NetProfitCriterion.class`**.
- :tada: **Enhancement** added chooseBest() method with parameter tradeType in AnalysisCriterion.
- :tada: **Enhancement** added **`AverageLossCriterion.class`**.
- :tada: **Enhancement** added **`AverageProfitCriterion.class`**.
- :tada: **Enhancement** added **`ProfitLossRatioCriterion.class`**.
- :tada: **Enhancement** added **`ExpectancyCriterion.class`**.
- :tada: **Enhancement** added **`ConsecutiveWinningPositionsCriterion.class`**.
- :tada: **Enhancement** added **`LosingPositionsRatioCriterion.class`**
- :tada: **Enhancement** added Position#hasProfit.
- :tada: **Enhancement** added Position#hasLoss.
- :tada: **Enhancement** exposed both EMAs in MACD indicator


## 0.13 (released November 5, 2019)

### Breaking
- **Breaking** Refactored from Max/Min to High/Low in Bar class
- **Breaking** Removed redundant constructors from BaseBar class
- **Breaking** Renamed `TimeSeries` to `BarSeries`

### Fixed
- **Fixed `BaseBarSeries`**: problem with getSubList for series with specified `maximumBarCount`.
- **Fixed return `BigDecimal` instead of `Number` in**: `PrecisionNum.getDelegate`.
- **Fixed `java.lang.ClassCastException` in**: `PrecisionNum.equals()`.
- **Fixed `java.lang.ClassCastException` in**: `DoubleNum.equals()`.
- **Fixed `java.lang.NullPointerException` in**: `NumberOfBarsCriterion.calculate(TimeSeries, Trade)` for opened trade.
- **Fixed `java.lang.NullPointerException` in**: `AverageProfitableTradesCriterion.calculate(TimeSeries, Trade)` for opened trade.
- **StopGainRule**: now correctly handles stops for sell orders
- **StopLossRule**: now correctly handles stops for sell orders
- **ProfitLossCriterion**: fixed to work properly for short trades
- **PivotPointIndicator**: fixed possible npe if first bar is not in same period
- **`IchimokuChikouSpanIndicator`**: fixed calculations - applied correct formula.
- **CloseLocationValueIndicator**: fixed special case, return zero instead of NaN if high price == low price

### Changed
- **PrecisionNum**: improve performance for methods isZero/isPositive/isPositiveOrZero/isNegative/isNegativeOrZero.
- **BaseTimeSeriesBuilder** moved from inner class to own class
- **TrailingStopLossRule** added ability to look back the last x bars for calculating the trailing stop loss

### Added
- **Enhancement** Added getters for AroonDownIndicator and AroonUpIndicator in AroonOscillatorIndicator
- **Enhancement** Added common constructors in BaseBar for BigDecimal, Double and String values
- **Enhancement** Added constructor in BaseBar with trades property
- **Enhancement** Added BaseBarBuilder and ConvertibleBaseBarBuilder - BaseBar builder classes
- **Enhancement** Added BarAggregator and TimeSeriesAggregator to allow aggregates bars and time series
- **Enhancement** Added LWMA Linearly Weighted Moving Average Indicator
- **Enhancement** Implemented trading cost models (linear transaction and borrowing cost models)
- **Enhancement** Implemented Value at Risk Analysis Criterion
- **Enhancement** Implemented Expected Shortfall Analysis Criterion
- **Enhancement** Implemented Returns class to analyze the time series of return rates. Supports logarithmic and arithmetic returns
- **Enhancement** Implemented a way to find the best result for multiple strategies by submitting a range of numbers while backtesting
- **Enhancement** Implemented NumberOfBreakEvenTradesCriterion for counting break even trades
- **Enhancement** Implemented NumberOfLosingTradesCriterion for counting losing trades
- **Enhancement** Implemented NumberOfWinningTradesCriterion for counting winning trades
- **Enhancement** Implemented NumberOfWinningTradesCriterion for counting winning trades
- **Enhancement** Implemented ProfitLossPercentageCriterion for calculating the total performance percentage of your trades
- **Enhancement** Implemented TotalProfit2Criterion for calculating the total profit of your trades
- **Enhancement** Implemented TotalLossCriterion for calculating the total loss of your trades
- **Enhancement** Added ADX indicator based strategy to ta4j-examples
- **Enhancement** TrailingStopLossRule: added possibility of calculations of TrailingStopLossRule also for open, high, low price. Added getter
for currentStopLossLimitActivation
- **Enhancement** Add constructors with parameters to allow custom implementation of ReportGenerators in BacktestExecutor
- **Enhancement** Added license checker goal on CI's pipeline
- **Enhancement** Added source format checker goal on CI's pipeline

### Removed/Deprecated

## 0.12 (released September 10, 2018)

### Breaking:
   - `Decimal` class has been replaced by new `Num` interface. Enables using `Double`, `BigDecimal` and custom data types for calculations.
   - Big changes in `TimeSeries` and `BaseTimeSeries`. Multiple new `addBar(..)` functions in `TimeSeries` allow to add data directly to the series


### Fixed
- **TradingBotOnMovingTimeSeries**: fixed calculations and ArithmeticException Overflow
- **Fixed wrong indexing in**: `Indicator.toDouble()`.
- **PrecisionNum.sqrt()**: using DecimalFormat.parse().
- **RandomWalk[High|Low]Indicator**: fixed formula (max/min of formula with n iterating from 2 to barCount)

### Changed
- **ALL INDICATORS**: `Decimal` replaced by `Num`.
- **ALL CRITERION**: Calculations modified to use `Num`.
- **AbstractIndicator**: new `AbstractIndicator#numOf(Number n)` function as counterpart of dropped `Decimal.valueOf(double|int|..)`
- **TimeSeries | Bar**: preferred way to add bar data to a `TimeSeries` is directly to the series via new `TimeSeries#addBar(time,open,high,..)` functions. It ensures to use the correct `Num` implementation of the series
- **XlsTestsUtils**: now processes xls with one or more days between data rows (daily, weekly, monthly, etc).  Also handle xls #DIV/0! calculated cells (imported as NaN.NaN)
- **CachedIndicator**: Last bar is not cached to support real time indicators
- **TimeSeries | Bar **: added new `#addPrice(price)` function that adds price to (last) bar.
- Parameter **timeFrame** renamed to **barCount**.
- **Various Rules**: added constructor that provides `Number` parameters
- **AroonUpIndicator**: redundant TimeSeries call was removed from constructor
- **AroonDownIndicator**: redundant TimeSeries call was removed from constructor
- **BaseTimeSeries**: added setDefaultFunction() to SeriesBuilder for setting the default Num type function for all new TimeSeries built by that SeriesBuilder, updated BuildTimeSeries example
- **<various>CriterionTest**: changed from explicit constructor calls to `AbstractCriterionTest.getCriterion()` calls.
- **ChopIndicator**: transparent fixes
- **StochasticRSIIndicator**: comments and params names changes to reduce confusion
- **ConvergenceDivergenceIndicator**: remove unused method
- **ChopIndicatorTest**: spelling, TODO: add better tests
- **Various Indicators**: remove double math operations, change `Math.sqrt(double)` to `Num.sqrt()`, other small improvements
- **RandomWalk[High|Low]Indicator**: renamed to `RWI[High|Low]Indicator`

### Added
- **BaseTimeSeries.SeriesBuilder**: simplifies creation of BaseTimeSeries.
- **Num**: Extracted interface of dropped `Decimal` class
- **DoubleNum**: `Num` implementation to support calculations based on `double` primitive
- **BigDecimalNum**: Default `Num` implementation of `BaseTimeSeries`
- **DifferencePercentageIndicator**: New indicator to get the difference in percentage from last value
- **PrecisionNum**: `Num` implementation to support arbitrary precision
- **TestUtils**: removed convenience methods for permuted parameters, fixed all unit tests
- **TestUtils**: added parameterized abstract test classes to allow two test runs with `DoubleNum` and `BigDecimalNum`
- **ChopIndicator** new common indicator of market choppiness (low volatility), and related 'ChopIndicatorTest' JUnit test and 'CandlestickChartWithChopIndicator' example
- **BollingerBandWidthIndicator**: added missing constructor documentation.
- **BollingerBandsLowerIndicator**: added missing constructor documentation.
- **BollingerBandsMiddleIndicator**: added missing constructor documentation.
- **TrailingStopLossRule**: new rule that is satisfied if trailing stop loss is reached
- **Num**: added Num sqrt(int) and Num sqrt()
- **pom.xml**: added support to generate ta4j-core OSGi artifact.

### Removed/Deprecated
- **Decimal**: _removed_. Replaced by `Num` interface
- **TimeSeries#addBar(Bar bar)**: _deprecated_. Use `TimeSeries#addBar(Time, open, high, low, ...)`
- **BaseTimeSeries**: _Constructor_ `BaseTimeSeries(TimeSeries defaultSeries, int seriesBeginIndex, int seriesEndIndex)` _removed_. Use `TimeSeries.getSubseries(int i, int i)` instead
- **FisherIndicator**: commented constructor removed.
- **TestUtils**: removed convenience methods for permuted parameters, fixed all unit tests
- **BaseTimeSeries**: _Constructor_ `BaseTimeSeries(TimeSeries defaultSeries, int seriesBeginIndex, int seriesEndIndex)` _removed_. Use `TimeSeries.getSubseries(int i, int i)` instead
- **BigDecimalNum**: _removed_.  Replaced by `PrecisionNum`
- **AbstractCriterionTest**: removed constructor `AbstractCriterionTest(Function<Number, Num)`.  Use `AbstractCriterionTest(CriterionFactory, Function<Number, Num>)`.
- **<various>Indicator**: removed redundant `private TimeSeries`

## 0.11 (released January 25, 2018)

- **BREAKING**: Tick has been renamed to **Bar**

### Fixed
- **ATRIndicator**: fixed calculations
- **PlusDI, MinusDI, ADX**: fixed calculations
- **LinearTransactionCostCriterion**: fixed calculations, added xls file and unit tests
- **FisherIndicator**: fixed calculations
- **ConvergenceDivergenceIndicator**: fixed NPE of optional "minStrenght"-property

### Changed
- **TotalProfitCriterion**: If not `NaN` the criterion uses the price of the `Order` and not just the close price of underlying `TimeSeries`
- **Order**: Now constructors and static `sell/buyAt(..)` functions need a price and amount parameter to satisfy correct be
behaviour of criterions (entry/exit prices can differ from corresponding close prices in `Order`)
- **JustOnceRule**: now it is possible to add another rule so that this rule is satisfied if the inner rule is satisfied for the first time
- **MeanDeviationIndicator**: moved to statistics package
- **Decimal**: use `BigDecimal::valueof` instead of instantiating a new BigDecimal for double, int and long
    - now `Decimal` extends `Number`
- **Strategy:** can now have a optional parameter "name".
- **Tick:** `Tick` has been renamed to **`Bar`** for a more appropriate description of the price movement over a set period of time.
- **MMAIndicator**: restructured and moved from `helpers` to `indicators` package
- **AverageTrueRangeIndicator**: renamed to **ATRIndicator**
- **AverageDirectionalMovementDownIndicator**: renamed to **ADXIndicator**
-  **ADXIndicator**: added new two argument constructor
- **DirectionalMovementPlusIndicator** and **DirectionalMovementPlusIndicator**: renamed to **PlusDIIndicator** and **MinusDIIndicator**
- **XlsTestsUtils**: rewritten to provide getSeries(), getIndicator(), getFinalCriterionValue(), and getTradingRecord() in support of XLSCriterionTest and XLSIndicatorTest.
- **IndicatorFactory**: made generic and renamed createIndicator() to getIndicator()
- **RSIIndicatorTest**: example showing usage of new generic unit testing of indicators
- **LinearTransactionCostCriterionTest**: example showing usage of new generic unit testing of criteria

## Added
- **ConvergenceDivergenceIndicator**: new Indicator for positive/negative convergence and divergence.
- **BooleanTransformIndicator**: new indicator to transform any decimal indicator to a boolean indicator by using logical operations.
- **DecimalTransformIndicator**: new indicator to transforms any indicator by using common math operations.
- **Decimal**: added functions `Decimal valueOf(BigDecimal)` and `BigDecimal getDelegate()`
- **AbstractEMAIndicator**: new abstract indicator for ema based indicators like MMAIndicator
- **PearsonCorrelationIndicator**: new statistic indicator with pearson correlation
- **TimeSeries**: new method `getSubSeries(int, int)` to create a sub series of the TimeSeries that stores bars exclusively between `startIndex` and `endIndex` parameters
- **IIIIndicator**: Intraday Intensity Index
- **CriterionFactory**: new functional interface to support CriterionTest
- **IndicatorTest**: new class for storing an indicator factory, allows for generic calls like getIndicator(D data, P... params) after the factory is set once in the constructor call.  Facilitates standardization across unit tests.
- **CriterionTest**: new class for storing a criterion factory, allows for generic calls like getCriterion(P... params) after the factory is set once in the constructor call.  Facilitates standardization across unit tests.
- **ExternalIndicatorTest**: new interface for fetching indicators and time series from external sources
- **ExternalCriterionTest**: new interface for fetching criteria, trading records, and time series from external sources
- **XLSIndicatorTest**: new class implementing ExternalIndicatorTest for XLS files, for use in XLS unit tests
- **XLSCriterionTest**: new class implementing ExternalCriterionTest for XLS files, for use in XLS unit tests

## Removed
- **TraillingStopLossIndicator**: no need for this as indicator. No further calculations possible after price falls below stop loss. Use `StopLossRule` or `DifferenceIndicator`

## Deprecated
- **BaseTimeSeries**: Constructor: `BaseTimeSeries(TimeSeries defaultSeries, int seriesBeginIndex, int seriesEndIndex)` use `getSubSeries(int, int)`
- **Decimal**: Method `toDouble()` use `doubleValue()`

## 0.10 (released October 30, 2017)

### VERY Important note!!!!

with the release 0.10 we have changed the previous java package definition to org.ta4j or to be more specific to org.ta4j.core (the new organisation). You have to reorganize all your refernces to the new packages!
In eclipse you can do this easily by selecting your sources and run "Organize imports"
_Changed ownership of the ta4j repository_: from mdeverdelhan/ta4j (stopped the maintenance) to ta4j/ta4j (new organization)

### Fixed
- **ParabolicSarIndicator**: wrong calculation fixed
- **KAMAIndicator**: stack overflow bug fixed
- **AroonUpIndicator and AroonDownIndicator**: wrong calculations fixed and can handle NaN values now

### Changed
- **BREAKING**: **new package structure**: change eu.verdelhan.ta4j to org.ta4j.ta4j-core
- **new package adx**: new location of AverageDirectionalMovementIndicator and DMI+/DMI-
- **Ownership of the ta4j repository**: from mdeverdelhan/ta4j (stopped the maintenance) to ta4j/ta4j (new organization)
- **ParabolicSarIndicator**: old constructor removed (there was no need for time frame parameter after big fix). Three new constructors for default and custom parameters.
- **HighestValueIndicator and LowestValueIndicator:** ignore also NaN values if they are at the current index


## Added
- **AroonOscillatorIndicator**: new indicator based on AroonUp/DownIndicator
- **AroonUpIndicator** and **AroonDownIndicator**: New constructor with parameter for custom indicator for min price and max price calculation
- **ROCVIndicator**: rate of Change of Volume
- **DirectionalMovementPlusIndicator**: new indicator for Directional Movement System (DMI+)
- **DirectionalMovementDownIndicator**: new indicator for Directional Movement System (DMI-)
- **ChaikinOscillatorIndicator**: new indicator.
- **InSlopeRule**: new rule that is satisfied if the slope of two indicators are within a boundary
- **IsEqualRule**: new rule that is satisfied if two indicators are equal
- **AroonUpIndicator** and **AroonDownIndicator**: new constructor with parameter for custom indicator for min price and max price calculation
- **Pivot Point Indicators Package**: new package with Indicators for calculating standard, Fibonacci and DeMark pivot points and reversals
    - **PivotPointIndicator**: new indicator for calculating the standard pivot point
        - **StandardReversalIndicator**: new indicator for calculating the standard reversals (R3,R2,R1,S1,S2,S3)
        - **FibonacciReversalIndicator**: new indicator for calculating the Fibonacci reversals (R3,R2,R1,S1,S2,S3)
    - **DeMarkPivotPointIndicator**: new indicator for calculating the DeMark pivot point
        - **DeMarkReversalIndicator**: new indicator for calculating the DeMark resistance and the DeMark support
- **IsFallingRule**: new rule that is satisfied if indicator strictly decreases within the timeFrame.
- **IsRisingRule**: new rule that is satisfied if indicator strictly increases within the timeFrame.
- **IsLowestRule**: new rule that is satisfied if indicator is the lowest within the timeFrame.
- **IsHighestRule**: new rule that is satisfied if indicator is the highest within the timeFrame.

## 0.9 (released September 7, 2017)
  - **BREAKING** drops Java 7 support
  - use `java.time` instead of `java.util.Date`
  * Added interfaces for some API basic objects
  * Cleaned whole API
  * Reordered indicators
  * Added PreviousValueIndicator
  * Fixed #162 - Added amount field into Tick constructor
  * Fixed #183 - addTrade bad calculation
  * Fixed #153, #170 - Updated StopGainRule and StopLossRule for short trades
  * Removed dependency to Joda-time
  * Dropped Java 6 and Java 7 compatibility
  * Fixed #120 - ZLEMAIndicator StackOverflowError
  * Added stochastic RSI indicator
  * Added smoothed RSI indicator
  * Fixed examples
  * Fixed #81 - Tick uses Period of 24H when it possibly means 1 Day
  * Fixed #80 - TimeSeries always iterates over all the data
  * Removed the `timePeriod` field in time series
  * Fixed #102 - RSIIndicator returns NaN when rsi == 100
  * Added periodical growth rate indicator
  * Fixed #105 - Strange calculation with Ichimoku Indicator
  * Added Random Walk Index (high/low) indicators
  * Improved performance for Williams %R indicator
  * Moved mock indicators to regular scope (renamed in Fixed*Indicator)

## 0.8 (released February 25, 2016)

  * Fixed StackOverflowErrors on recursive indicators (see #60 and #68)
  * Fixed #74 - Question on backtesting strategies with indicators calculated with enough ticks
  * Added Chande Momentum Oscillator indicator
  * Added cumulated losses/gains indicators
  * Added Range Action Verification Index indicator
  * Added MVWAP indicator
  * Added VWAP indicator
  * Added Chandelier exit indicators
  * Improved Decimal performances
  * Added Fisher indicator
  * Added KAMA indicator
  * Added Detrended Price Oscillator
  * Added Ichimoku clouds indicators
  * Added statistical indicators: Simple linear regression, Correlation coefficient, Variance, Covariance, Standard error
  * Moved standard deviation
  * Added Bollinger BandWidth and %B indicator
  * Added Keltner channel indicators
  * Added Ulcer Index and Mass Index indicators
  * Added a trailing stop-loss indicator
  * Added Coppock Curve indicator
  * Added sum indicator
  * Added candle indicators: Real body, Upper/Lower shadow, Doji, 3 black crows, 3 white soldiers, Bullish/Bearish Harami, Bullish/Bearish Engulfing
  * Added absolute indicator
  * Added Hull Moving Average indicator
  * Updated Bollinger Bands (variable multiplier, see #53)
  * Fixed #39 - Possible update for TimeSeries.run()
  * Added Chaikin Money Flow indicator
  * Improved volume indicator
  * Added Close Location Value indicator
  * Added Positive Volume Index and Negative Volume Index indicators
  * Added zero-lag EMA indicator

## 0.7 (released May 21, 2015)

  * Fixed #35 - Fix max drawdown criterion
  * Improved documentation: user's guide & contributor's guidelines
  * Fixed #37 - Update Tick.toString method
  * Fixed #36 - Missing 'Period timePeriod' in full Tick constructor
  * Updated examples
  * Improved analysis criteria (to use actual entry/exit prices instead of close prices)
  * Added price and amount to `Order`
  * Added helpers for order creation
  * Renamed `Operation` to `Order`
  * Added a record/history of a trading session (`TradingRecord`)
  * Moved the trading logic from strategies to rules
  * Refactored trade operations
  * Added a difference indicator
  * Small other API changes

## 0.6 (released February 5, 2015)

  * Added `NaN` to Decimals
  * Renamed `TADecimal` to `Decimal`
  * Fixed #24 - Error in standard deviation calculation
  * Added moving time series (& cache: #25)
  * Refactored time series and ticks
  * Added entry-pass filter and exit-pass filter strategies
  * Replaced `JustBuyOnceStrategy` and `CombinedBuyAndSellStrategy` by `JustEnterOnceStrategy` and `CombinedEntryAndExitStrategy` respectively
  * Added examples
  * Added operation type helpers
  * Added strategy execution traces through SLF4J
  * Removed `.summarize(...)` methods and `Decision` (analysis)
  * Improved performance of some indicators and strategies
  * Generalized cache to all indicators (#20)
  * Removed AssertJ dependency
  * Fixed #16 - Division by zero in updated WalkForward example

## 0.5 (released October 22, 2014)

  * Switched doubles for TADecimals (BigDecimals) in indicators
  * Semantic improvement for IndicatorOverIndicatorStrategy
  * Fixed #11 - UnknownFormatConversionException when using toString() for 4 strategies
  * Added a maximum value starter strategy
  * Added linear transaction cost (analysis criterion)
  * Removed evaluators (replaced by `.chooseBest(...)` and `.betterThan(...)` methods)
  * Added triple EMA indicator
  * Added double EMA indicator
  * Removed slicers (replaced by `.split(...)` methods)
  * Removed runner (replaced by `.run(...)` methods)
  * Added more tests
  * Removed `ConstrainedTimeSeries` (replaced by `.subseries(...)` methods)
  * Added/refactored examples (including walk-forward and candlestick chart)

## 0.4 (released May 28, 2014)

  * Fixed #2 - Tests failing in JDK8
  * Added indicators: Mean deviation, Commodity channel index, Percentage price oscillator (tests)
  * Added distance between indicator and constant
  * Added opposite strategy
  * Removed some runners
  * Added strategy runs on whole series
  * Refactored slicers
  * Removed log4j dependency
  * Added examples

## 0.3 (released March 11, 2014)

  * First public release
  * 100% Pure Java - works on any Java Platform version 6 or later
  * More than 40 technical indicators (Aroon, ATR, moving averages, parabolic SAR, RSI, etc.)
  * A powerful engine for building custom trading strategies
  * Utilities to run and compare strategies
  * Minimal 3rd party dependencies
  * MIT license<|MERGE_RESOLUTION|>--- conflicted
+++ resolved
@@ -4,6 +4,7 @@
 - **Added signal line and histogram to MACDIndicator**
 - **Implemented inner cache for SMAIndicator**
 - Added getTransactionCostModel, getHoldingCostModel, getTrades in TradingRecord
+- **EnterAndHoldReturnCriterion** replaced by `EnterAndHoldCriterion` to calculate the "enter and hold"-strategy of any criteria.
 
 
 ## 0.16 (released May 15, 2024)
@@ -27,11 +28,7 @@
       - `BarSeriesManager manager = new BarSeriesManager(barSeries, new TradeOnCurrentCloseModel())`
       - `BarSeriesManager manager = new BarSeriesManager(barSeries, transactionCostModel, holdingCostModel, tradeExecutionModel)`
 - **BarSeriesManager** and **BacktestExecutor** moved to packge **`backtest`**
-<<<<<<< HEAD
-- **EnterAndHoldReturnCriterion** replaced by `EnterAndHoldCriterion` to calculate the "enter and hold"-strategy of any criteria.
-=======
 - **BarSeries#getBeginIndex()** methode returns correct begin index for bar series with max bar count
->>>>>>> 6b24a6dc
 
 ### Fixed
 - **Fixed** **SuperTrendIndicator** fixed calculation when close price is the same as the previous Super Trend indicator value
