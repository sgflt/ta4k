Changelog for `ta4j`, roughly following [keepachangelog.com](http://keepachangelog.com/en/1.0.0/) from version 0.9 onwards.

## 0.16 (unreleased)

### Breaking
- **Upgraded to Java 11**
- **VersusBuyAndHoldCriterion** renamed to **`VersusEnterAndHoldCriterion`**
- **BarSeries** constructors use any instance of Num instead of Num-Function
- **GrossReturnCriterion** renamed to **`ReturnCriterion`**
- **NetProfitCriterion** and **GrossProfitCriterion** replaced by **`ProfitCriterion`**
- **NetLossCriterion** and **GrossLossCriterion** replaced by **`LossCriterion`**
- **LosingPositionsRatioCriterion** replaced by **`PositionsRatioCriterion`**
- **WinningPositionsRatioCriterion** replaced by **`PositionsRatioCriterion`**
- **Strategy#unstablePeriod** renamed to **`Strategy#unstableBars*`**
- **DateTimeIndicator** moved to package **`indicators/helpers`**
- **UnstableIndicator** moved to package **`indicators/helpers`**

### Fixed
-  **Fixed** **ParabolicSarIndicator** fixed calculation for sporadic indices
- **ExpectancyCriterion** fixed calculation

### Changed
- **BarSeriesManager** consider finishIndex when running backtest
- **BarSeriesManager** add **`holdingTransaction`**
- **BacktestExecutor** evaluates strategies in parallel when possible
- **CachedIndicator** synchronize on getValue()
- **BaseBar** defaults to **`DecimalNum`** type in all constructors
- add `final` to properties where possible
- improved javadoc
<<<<<<< HEAD
- **SuperTrendIndicator**, **SuperTrendLowerBandIndicator**, **SuperTrendUpperBandIndicator**: `multiplier` changed to from `Integer` to `Double`
=======
- add missing `@Override` annotation
>>>>>>> 3362adc5

### Removed/Deprecated
- removed **Serializable** from `CostModel`

### Added
- added `TradingRecord.getStartIndex()` and `TradingRecord.getEndIndex()` to track start and end of the recording
- added **SuperTrendIndicator**
- added **SuperTrendUpperBandIndicator**
- added **SuperTrendLowerBandIndicator**
- added **Donchian Channel indicators (Upper, Lower, and Middle)**
- added `Indicator.getUnstableBars()`
- added `TransformIndicator.pow()`
- added `BarSeriesManager.getHoldingCostModel()` and `BarSeriesManager.getTransactionCostModel()`  to allow extending BarSeriesManager and reimplementing `run()`
- added `MovingAverageCrossOverRangeBacktest.java` and `ETH-USD-PT5M-2023-3-13_2023-3-15.json` test data file to demonstrate parallel strategy evaluation
- added javadoc improvements for percentage criteria
- added "lessIsBetter"-property for **AverageCriterion**
- added "lessIsBetter"-property for **RelativeStandardDeviation**
- added "lessIsBetter"-property for **StandardDeviationCriterion**
- added "lessIsBetter"-property for **StandardErrorCriterion**
- added "lessIsBetter"-property for **VarianceCriterion**
- added "lessIsBetter"-property for **NumberOfPositionsCriterion**
- added "addBase"-property for **ReturnCriterion** to include or exclude the base percentage of 1

### Fixed
- **Fixed** **CashFlow** fixed calculation with custom startIndex and endIndex
- **Fixed** **Returns** fixed calculation with custom startIndex and endIndex
- **Fixed** **ExpectedShortfallCriterion** fixed calculation with custom startIndex and endIndex
- **Fixed** **MaximumDrawDownCriterion** fixed calculation with custom startIndex and endIndex
- **Fixed** **EnterAndHoldReturnCriterion** fixed calculation with custom startIndex and endIndex
- **Fixed** **VersusEnterAndHoldCriterion** fixed calculation with custom startIndex and endIndex
- **Fixed** **BarSeriesManager** consider finishIndex when running backtest

## 0.15 (released September 11, 2022)

### Breaking
- **NumberOfConsecutiveWinningPositions** renamed to **`NumberOfConsecutivePositions`**
- **DifferencePercentage** renamed to **`DifferencePercentageIndicator`**
- **BuyAndHoldCriterion** renamed to **`EnterAndHoldCriterion`**
- **DXIndicator** moved to adx-package
- **PlusDMIndicator** moved to adx-package
- **MinusDMIndicator** moved to adx-package
- `analysis/criterion`-package moved to root
- `cost`-package moved to `analysis/cost`-package
- **AroonXXX** indicators moved to aroon package

### Fixed
- **LosingPositionsRatioCriterion** correct betterThan
- **VersusBuyAndHoldCriterionTest** NaN-Error.
- **Fixed** **`ChaikinOscillatorIndicatorTest`**
- **DecimalNum#remainder()** adds NaN-check
- **Fixed** **ParabolicSarIndicatorTest** fixed openPrice always 0 and highPrice lower than lowPrice
- **UlcerIndexIndicator** using the max price of current period instead of the highest value of last n bars
- **DurationBarAggregator** fixed aggregation of bars with gaps


### Changed
- **KeltnerChannelMiddleIndicator** changed superclass to AbstractIndicator; add GetBarCount() and toString()
- **KeltnerChannelUpperIndicator** add constructor to accept pre-constructed ATR; add GetBarCount() and toString()
- **KeltnerChannelLowerIndicator** add constructor to accept pre-constructed ATR; add GetBarCount() and toString()
- **BarSeriesManager** removed empty args constructor
- **Open|High|Low|Close** do not cache price values anymore
- **DifferenceIndicator(i1,i2)** replaced by the more flexible CombineIndicator.minus(i1,i2)
- **DoubleNum** replace redundant `toString()` call in `DoubleNum.valueOf(Number i)` with `i.doubleValue()`
- **ZeroCostModel** now extends from `FixedTransactionCostModel`

### Removed/Deprecated
- **Num** removed Serializable
- **PriceIndicator** removed

### Added
- **NumericIndicator** new class providing a fluent and lightweight api for indicator creation
- **AroonFacade**, **BollingerBandFacade**, **KeltnerChannelFacade** new classes providing a facade for indicator groups by using lightweight `NumericIndicators`
- **AbstractEMAIndicator** added getBarCount() to support future enhancements
- **ATRIndicator** "uncached" by changing superclass to AbstractIndicator; added constructor to accept TRIndicator and getter for same; added toString(); added getBarCount() to support future enhancements
- :tada: **Enhancement** added possibility to use CostModels when backtesting with the BacktestExecutor
- :tada: **Enhancement** added Num#zero, Num#one, Num#hundred
- :tada: **Enhancement** added possibility to use CostModels when backtesting with the BacktestExecutor
- :tada: **Enhancement** added Indicator#stream() method
- :tada: **Enhancement** added a new CombineIndicator, which can combine the values of two Num Indicators with a given combine-function
- **Example** added a json serialization and deserialization example of BarSeries using google-gson library
- **EnterAndHoldCriterion** added constructor with TradeType to begin with buy or sell
- :tada: **Enhancement** added Position#getStartingType() method
- :tada: **Enhancement** added **`SqnCriterion`**
- :tada: **Enhancement** added **`StandardDeviationCriterion`**
- :tada: **Enhancement** added **`RelativeStandardDeviationCriterion`**
- :tada: **Enhancement** added **`StandardErrorCriterion`**
- :tada: **Enhancement** added **`VarianceCriterion`**
- :tada: **Enhancement** added **`AverageCriterion`**
- :tada: **Enhancement** added javadoc for all rules to make clear which rule makes use of a TradingRecord
- **Enhancement** prevent Object[] allocation for varargs log.trace and log.debug calls by wrapping them in `if` blocks
- :tada: **Enhancement** added **`FixedTransactionCostModel`**
- :tada: **Enhancement** added **`AnalysisCriterion.PositionFilter`** to handle both sides within one Criterion.

## 0.14 (released April 25, 2021)

### Breaking
- **Breaking:** **`PrecisionNum`** renamed to **`DecimalNum`**
- **Breaking:** **`AverageProfitableTradesCriterion`** renamed to **`WinningTradesRatioCriterion`**
- **Breaking:** **`AverageProfitCriterion`** renamed to **`AverageReturnPerBarCriterion`**
- **Breaking:** **`BuyAndHoldCriterion`** renamed to **`BuyAndHoldReturnCriterion`**
- **Breaking:** **`RewardRiskRatioCriterion`** renamed to **`ReturnOverMaxDrawdownCriterion`**
- **Breaking:** **`ProfitLossCriterion`** moved to PnL-Package
- **Breaking:** **`ProfitLossPercentageCriterion`** moved to PnL-Package
- **Breaking:** **`TotalProfitCriterion`** renamed to **`GrossReturnCriterion`** and moved to PnL-Package.
- **Breaking:** **`TotalProfit2Criterion`** renamed to **`GrossProfitCriterion`** and moved to PnL-Package.
- **Breaking:** **`TotalLossCriterion`** renamed to **`NetLossCriterion`** and moved to PnL-Package.
- **Breaking:** package "tradereports" renamed to "reports"
- **Breaking:** **`NumberOfTradesCriterion`** renamed to **`NumberOfPositionsCriterion`**
- **Breaking:** **`NumberOfLosingTradesCriterion`** renamed to **`NumberOfLosingPositionsCriterion`**
- **Breaking:** **`NumberOfWinningTradesCriterion`** renamed to **`NumberOfWinningPositionsCriterion`**
- **Breaking:** **`NumberOfBreakEvenTradesCriterion`** renamed to **`NumberOfBreakEvenPositionsCriterion`**
- **Breaking:** **`WinningTradesRatioCriterion`** renamed to **`WinningPositionsRatioCriterion`**
- **Breaking:** **`TradeStatsReport`** renamed to **`PositionStatsReport`**
- **Breaking:** **`TradeStatsReportGenerator`** renamed to **`PositionStatsReportGenerator`**
- **Breaking:** **`TradeOpenedMinimumBarCountRule`** renamed to **`OpenedPositionMinimumBarCountRule`**
- **Breaking:** **`Trade.class`** renamed to **`Position.class`**
- **Breaking:** **`Order.class`** renamed to **`Trade.class`**
- **Breaking:** package "tradereports" renamed to "reports"
- **Breaking:** package "trading/rules" renamed to "rules"
- **Breaking:** remove Serializable from all indicators
- **Breaking:** Bar#trades: changed type from int to long


### Fixed
- **Fixed `Trade`**: problem with profit calculations on short trades.
- **Fixed `TotalLossCriterion`**: problem with profit calculations on short trades.
- **Fixed `BarSeriesBuilder`**: removed the Serializable interface
- **Fixed `ParabolicSarIndicator`**: problem with calculating in special cases
- **Fixed `BaseTimeSeries`**: can now be serialized
- **Fixed `ProfitLossPercentageCriterion`**: use entryPrice#getValue() instead of entryPrice#getPricePerAsset()

### Changed
- **Trade**: Changed the way Nums are created.
- **WinningTradesRatioCriterion** (previously AverageProfitableTradesCriterion): Changed to calculate trade profits using Trade's getProfit().
- **BuyAndHoldReturnCriterion** (previously BuyAndHoldCriterion): Changed to calculate trade profits using Trade's getProfit().
- **ExpectedShortfallCriterion**: Removed unnecessary primitive boxing.
- **NumberOfBreakEvenTradesCriterion**: Changed to calculate trade profits using Trade's getProfit().
- **NumberOfLosingTradesCriterion**: Changed to calculate trade profits using Trade's getProfit().
- **NumberOfWinningTradesCriterion**: Changed to calculate trade profits using Trade's getProfit().
- **ProfitLossPercentageCriterion**: Changed to calculate trade profits using Trade's entry and exit prices.
- **TotalLossCriterion**: Changed to calculate trade profits using Trade's getProfit().
- **TotalReturnCriterion** (previously TotalProfitCriterion): Changed to calculate trade profits using Trade's getProfit().
- **WMAIndicator**: reduced complexity of WMAIndicator implementation

### Removed/Deprecated
- **MultiplierIndicator**: replaced by TransformIndicator.
- **AbsoluteIndicator**: replaced by TransformIndicator.

### Added
- **Enhancement** Improvements on gitignore
- **Enhancement** Added TradeOpenedMinimumBarCountRule - rule to specify minimum bar count for opened trade.
- **Enhancement** Added DateTimeIndicator a new Indicator for dates.
- **Enhancement** Added DayOfWeekRule for specifying days of the week to trade.
- **Enhancement** Added TimeRangeRule for trading within time ranges.
- **Enhancement** Added floor() and ceil() to Num.class
- **Enhancement** Added getters getLow() and getUp() in CrossedDownIndicatorRule
- **Enhancement** Added BarSeriesUtils: common helpers and shortcuts for BarSeries methods.
- **Enhancement** Improvements for PreviousValueIndicator: more descriptive toString() method, validation of n-th previous bars in
- **Enhancement** Added Percentage Volume Oscillator Indicator, PVOIndicator.
- **Enhancement** Added Distance From Moving Average Indicator, DistanceFromMAIndicator.
- **Enhancement** Added Know Sure Thing Indicator, KSTIndicator.
 constructor of PreviousValueIndicator
- :tada: **Enhancement** added getGrossProfit() and getGrossProfit(BarSeries) on Trade.
- :tada: **Enhancement** added getPricePerAsset(BarSeries) on Order.
- :tada: **Enhancement** added convertBarSeries(BarSeries, conversionFunction) to BarSeriesUtils.
- :tada: **Enhancement** added UnstableIndicator.
- :tada: **Enhancement** added Chainrule.
- :tada: **Enhancement** added BarSeriesUtils#sortBars.
- :tada: **Enhancement** added BarSeriesUtils#addBars.
- :tada: **Enhancement** added Num.negate() to negate a Num value.
- :tada: **Enhancement** added **`GrossLossCriterion.class`**.
- :tada: **Enhancement** added **`NetProfitCriterion.class`**.
- :tada: **Enhancement** added chooseBest() method with parameter tradeType in AnalysisCriterion.
- :tada: **Enhancement** added **`AverageLossCriterion.class`**.
- :tada: **Enhancement** added **`AverageProfitCriterion.class`**.
- :tada: **Enhancement** added **`ProfitLossRatioCriterion.class`**.
- :tada: **Enhancement** added **`ExpectancyCriterion.class`**.
- :tada: **Enhancement** added **`ConsecutiveWinningPositionsCriterion.class`**.
- :tada: **Enhancement** added **`LosingPositionsRatioCriterion.class`**
- :tada: **Enhancement** added Position#hasProfit.
- :tada: **Enhancement** added Position#hasLoss.
- :tada: **Enhancement** exposed both EMAs in MACD indicator


## 0.13 (released November 5, 2019)

### Breaking
- **Breaking** Refactored from Max/Min to High/Low in Bar class
- **Breaking** Removed redundant constructors from BaseBar class
- **Breaking** Renamed `TimeSeries` to `BarSeries`

### Fixed
- **Fixed `BaseBarSeries`**: problem with getSubList for series with specified `maximumBarCount`.
- **Fixed return `BigDecimal` instead of `Number` in**: `PrecisionNum.getDelegate`.
- **Fixed `java.lang.ClassCastException` in**: `PrecisionNum.equals()`.
- **Fixed `java.lang.ClassCastException` in**: `DoubleNum.equals()`.
- **Fixed `java.lang.NullPointerException` in**: `NumberOfBarsCriterion.calculate(TimeSeries, Trade)` for opened trade.
- **Fixed `java.lang.NullPointerException` in**: `AverageProfitableTradesCriterion.calculate(TimeSeries, Trade)` for opened trade.
- **StopGainRule**: now correctly handles stops for sell orders
- **StopLossRule**: now correctly handles stops for sell orders
- **ProfitLossCriterion**: fixed to work properly for short trades
- **PivotPointIndicator**: fixed possible npe if first bar is not in same period
- **`IchimokuChikouSpanIndicator`**: fixed calculations - applied correct formula.
- **CloseLocationValueIndicator**: fixed special case, return zero instead of NaN if high price == low price

### Changed
- **PrecisionNum**: improve performance for methods isZero/isPositive/isPositiveOrZero/isNegative/isNegativeOrZero.
- **BaseTimeSeriesBuilder** moved from inner class to own class
- **TrailingStopLossRule** added ability to look back the last x bars for calculating the trailing stop loss

### Added
- **Enhancement** Added getters for AroonDownIndicator and AroonUpIndicator in AroonOscillatorIndicator
- **Enhancement** Added common constructors in BaseBar for BigDecimal, Double and String values
- **Enhancement** Added constructor in BaseBar with trades property
- **Enhancement** Added BaseBarBuilder and ConvertibleBaseBarBuilder - BaseBar builder classes
- **Enhancement** Added BarAggregator and TimeSeriesAggregator to allow aggregates bars and time series
- **Enhancement** Added LWMA Linearly Weighted Moving Average Indicator
- **Enhancement** Implemented trading cost models (linear transaction and borrowing cost models)
- **Enhancement** Implemented Value at Risk Analysis Criterion
- **Enhancement** Implemented Expected Shortfall Analysis Criterion
- **Enhancement** Implemented Returns class to analyze the time series of return rates. Supports logarithmic and arithmetic returns
- **Enhancement** Implemented a way to find the best result for multiple strategies by submitting a range of numbers while backtesting
- **Enhancement** Implemented NumberOfBreakEvenTradesCriterion for counting break even trades
- **Enhancement** Implemented NumberOfLosingTradesCriterion for counting losing trades
- **Enhancement** Implemented NumberOfWinningTradesCriterion for counting winning trades
- **Enhancement** Implemented NumberOfWinningTradesCriterion for counting winning trades
- **Enhancement** Implemented ProfitLossPercentageCriterion for calculating the total performance percentage of your trades
- **Enhancement** Implemented TotalProfit2Criterion for calculating the total profit of your trades
- **Enhancement** Implemented TotalLossCriterion for calculating the total loss of your trades
- **Enhancement** Added ADX indicator based strategy to ta4j-examples
- **Enhancement** TrailingStopLossRule: added possibility of calculations of TrailingStopLossRule also for open, high, low price. Added getter
for currentStopLossLimitActivation
- **Enhancement** Add constructors with parameters to allow custom implementation of ReportGenerators in BacktestExecutor
- **Enhancement** Added license checker goal on CI's pipeline
- **Enhancement** Added source format checker goal on CI's pipeline

### Removed/Deprecated

## 0.12 (released September 10, 2018)

### Breaking:
   - `Decimal` class has been replaced by new `Num` interface. Enables using `Double`, `BigDecimal` and custom data types for calculations.
   - Big changes in `TimeSeries` and `BaseTimeSeries`. Multiple new `addBar(..)` functions in `TimeSeries` allow to add data directly to the series


### Fixed
- **TradingBotOnMovingTimeSeries**: fixed calculations and ArithmeticException Overflow
- **Fixed wrong indexing in**: `Indicator.toDouble()`.
- **PrecisionNum.sqrt()**: using DecimalFormat.parse().
- **RandomWalk[High|Low]Indicator**: fixed formula (max/min of formula with n iterating from 2 to barCount)

### Changed
- **ALL INDICATORS**: `Decimal` replaced by `Num`.
- **ALL CRITERION**: Calculations modified to use `Num`.
- **AbstractIndicator**: new `AbstractIndicator#numOf(Number n)` function as counterpart of dropped `Decimal.valueOf(double|int|..)`
- **TimeSeries | Bar**: preferred way to add bar data to a `TimeSeries` is directly to the series via new `TimeSeries#addBar(time,open,high,..)` functions. It ensures to use the correct `Num` implementation of the series
- **XlsTestsUtils**: now processes xls with one or more days between data rows (daily, weekly, monthly, etc).  Also handle xls #DIV/0! calculated cells (imported as NaN.NaN)
- **CachedIndicator**: Last bar is not cached to support real time indicators
- **TimeSeries | Bar **: added new `#addPrice(price)` function that adds price to (last) bar.
- Parameter **timeFrame** renamed to **barCount**.
- **Various Rules**: added constructor that provides `Number` parameters
- **AroonUpIndicator**: redundant TimeSeries call was removed from constructor
- **AroonDownIndicator**: redundant TimeSeries call was removed from constructor
- **BaseTimeSeries**: added setDefaultFunction() to SeriesBuilder for setting the default Num type function for all new TimeSeries built by that SeriesBuilder, updated BuildTimeSeries example
- **<various>CriterionTest**: changed from explicit constructor calls to `AbstractCriterionTest.getCriterion()` calls.
- **ChopIndicator**: transparent fixes
- **StochasticRSIIndicator**: comments and params names changes to reduce confusion
- **ConvergenceDivergenceIndicator**: remove unused method
- **ChopIndicatorTest**: spelling, TODO: add better tests
- **Various Indicators**: remove double math operations, change `Math.sqrt(double)` to `Num.sqrt()`, other small improvements
- **RandomWalk[High|Low]Indicator**: renamed to `RWI[High|Low]Indicator`

### Added
- **BaseTimeSeries.SeriesBuilder**: simplifies creation of BaseTimeSeries.
- **Num**: Extracted interface of dropped `Decimal` class
- **DoubleNum**: `Num` implementation to support calculations based on `double` primitive
- **BigDecimalNum**: Default `Num` implementation of `BaseTimeSeries`
- **DifferencePercentageIndicator**: New indicator to get the difference in percentage from last value
- **PrecisionNum**: `Num` implementation to support arbitrary precision
- **TestUtils**: removed convenience methods for permuted parameters, fixed all unit tests
- **TestUtils**: added parameterized abstract test classes to allow two test runs with `DoubleNum` and `BigDecimalNum`
- **ChopIndicator** new common indicator of market choppiness (low volatility), and related 'ChopIndicatorTest' JUnit test and 'CandlestickChartWithChopIndicator' example
- **BollingerBandWidthIndicator**: added missing constructor documentation.
- **BollingerBandsLowerIndicator**: added missing constructor documentation.
- **BollingerBandsMiddleIndicator**: added missing constructor documentation.
- **TrailingStopLossRule**: new rule that is satisfied if trailing stop loss is reached
- **Num**: added Num sqrt(int) and Num sqrt()
- **pom.xml**: added support to generate ta4j-core OSGi artifact.

### Removed/Deprecated
- **Decimal**: _removed_. Replaced by `Num` interface
- **TimeSeries#addBar(Bar bar)**: _deprecated_. Use `TimeSeries#addBar(Time, open, high, low, ...)`
- **BaseTimeSeries**: _Constructor_ `BaseTimeSeries(TimeSeries defaultSeries, int seriesBeginIndex, int seriesEndIndex)` _removed_. Use `TimeSeries.getSubseries(int i, int i)` instead
- **FisherIndicator**: commented constructor removed.
- **TestUtils**: removed convenience methods for permuted parameters, fixed all unit tests
- **BaseTimeSeries**: _Constructor_ `BaseTimeSeries(TimeSeries defaultSeries, int seriesBeginIndex, int seriesEndIndex)` _removed_. Use `TimeSeries.getSubseries(int i, int i)` instead
- **BigDecimalNum**: _removed_.  Replaced by `PrecisionNum`
- **AbstractCriterionTest**: removed constructor `AbstractCriterionTest(Function<Number, Num)`.  Use `AbstractCriterionTest(CriterionFactory, Function<Number, Num>)`.
- **<various>Indicator**: removed redundant `private TimeSeries`

## 0.11 (released January 25, 2018)

- **BREAKING**: Tick has been renamed to **Bar**

### Fixed
- **ATRIndicator**: fixed calculations
- **PlusDI, MinusDI, ADX**: fixed calculations
- **LinearTransactionCostCriterion**: fixed calculations, added xls file and unit tests
- **FisherIndicator**: fixed calculations
- **ConvergenceDivergenceIndicator**: fixed NPE of optional "minStrenght"-property

### Changed
- **TotalProfitCriterion**: If not `NaN` the criterion uses the price of the `Order` and not just the close price of underlying `TimeSeries`
- **Order**: Now constructors and static `sell/buyAt(..)` functions need a price and amount parameter to satisfy correct be
behaviour of criterions (entry/exit prices can differ from corresponding close prices in `Order`)
- **JustOnceRule**: now it is possible to add another rule so that this rule is satisfied if the inner rule is satisfied for the first time
- **MeanDeviationIndicator**: moved to statistics package
- **Decimal**: use `BigDecimal::valueof` instead of instantiating a new BigDecimal for double, int and long
    - now `Decimal` extends `Number`
- **Strategy:** can now have a optional parameter "name".
- **Tick:** `Tick` has been renamed to **`Bar`** for a more appropriate description of the price movement over a set period of time.
- **MMAIndicator**: restructured and moved from `helpers` to `indicators` package
- **AverageTrueRangeIndicator**: renamed to **ATRIndicator**
- **AverageDirectionalMovementDownIndicator**: renamed to **ADXIndicator**
-  **ADXIndicator**: added new two argument constructor
- **DirectionalMovementPlusIndicator** and **DirectionalMovementPlusIndicator**: renamed to **PlusDIIndicator** and **MinusDIIndicator**
- **XlsTestsUtils**: rewritten to provide getSeries(), getIndicator(), getFinalCriterionValue(), and getTradingRecord() in support of XLSCriterionTest and XLSIndicatorTest.
- **IndicatorFactory**: made generic and renamed createIndicator() to getIndicator()
- **RSIIndicatorTest**: example showing usage of new generic unit testing of indicators
- **LinearTransactionCostCriterionTest**: example showing usage of new generic unit testing of criteria

## Added
- **ConvergenceDivergenceIndicator**: new Indicator for positive/negative convergence and divergence.
- **BooleanTransformIndicator**: new indicator to transform any decimal indicator to a boolean indicator by using logical operations.
- **DecimalTransformIndicator**: new indicator to transforms any indicator by using common math operations.
- **Decimal**: added functions `Decimal valueOf(BigDecimal)` and `BigDecimal getDelegate()`
- **AbstractEMAIndicator**: new abstract indicator for ema based indicators like MMAIndicator
- **PearsonCorrelationIndicator**: new statistic indicator with pearson correlation
- **TimeSeries**: new method `getSubSeries(int, int)` to create a sub series of the TimeSeries that stores bars exclusively between `startIndex` and `endIndex` parameters
- **IIIIndicator**: Intraday Intensity Index
- **CriterionFactory**: new functional interface to support CriterionTest
- **IndicatorTest**: new class for storing an indicator factory, allows for generic calls like getIndicator(D data, P... params) after the factory is set once in the constructor call.  Facilitates standardization across unit tests.
- **CriterionTest**: new class for storing a criterion factory, allows for generic calls like getCriterion(P... params) after the factory is set once in the constructor call.  Facilitates standardization across unit tests.
- **ExternalIndicatorTest**: new interface for fetching indicators and time series from external sources
- **ExternalCriterionTest**: new interface for fetching criteria, trading records, and time series from external sources
- **XLSIndicatorTest**: new class implementing ExternalIndicatorTest for XLS files, for use in XLS unit tests
- **XLSCriterionTest**: new class implementing ExternalCriterionTest for XLS files, for use in XLS unit tests

## Removed
- **TraillingStopLossIndicator**: no need for this as indicator. No further calculations possible after price falls below stop loss. Use `StopLossRule` or `DifferenceIndicator`

## Deprecated
- **BaseTimeSeries**: Constructor: `BaseTimeSeries(TimeSeries defaultSeries, int seriesBeginIndex, int seriesEndIndex)` use `getSubSeries(int, int)`
- **Decimal**: Method `toDouble()` use `doubleValue()`

## 0.10 (released October 30, 2017)

### VERY Important note!!!!

with the release 0.10 we have changed the previous java package definition to org.ta4j or to be more specific to org.ta4j.core (the new organisation). You have to reorganize all your refernces to the new packages!
In eclipse you can do this easily by selecting your sources and run "Organize imports"
_Changed ownership of the ta4j repository_: from mdeverdelhan/ta4j (stopped the maintenance) to ta4j/ta4j (new organization)

### Fixed
- **ParabolicSarIndicator**: wrong calculation fixed
- **KAMAIndicator**: stack overflow bug fixed
- **AroonUpIndicator and AroonDownIndicator**: wrong calculations fixed and can handle NaN values now

### Changed
- **BREAKING**: **new package structure**: change eu.verdelhan.ta4j to org.ta4j.ta4j-core
- **new package adx**: new location of AverageDirectionalMovementIndicator and DMI+/DMI-
- **Ownership of the ta4j repository**: from mdeverdelhan/ta4j (stopped the maintenance) to ta4j/ta4j (new organization)
- **ParabolicSarIndicator**: old constructor removed (there was no need for time frame parameter after big fix). Three new constructors for default and custom parameters.
- **HighestValueIndicator and LowestValueIndicator:** ignore also NaN values if they are at the current index


## Added
- **AroonOscillatorIndicator**: new indicator based on AroonUp/DownIndicator
- **AroonUpIndicator** and **AroonDownIndicator**: New constructor with parameter for custom indicator for min price and max price calculation
- **ROCVIndicator**: rate of Change of Volume
- **DirectionalMovementPlusIndicator**: new indicator for Directional Movement System (DMI+)
- **DirectionalMovementDownIndicator**: new indicator for Directional Movement System (DMI-)
- **ChaikinOscillatorIndicator**: new indicator.
- **InSlopeRule**: new rule that is satisfied if the slope of two indicators are within a boundary
- **IsEqualRule**: new rule that is satisfied if two indicators are equal
- **AroonUpIndicator** and **AroonDownIndicator**: new constructor with parameter for custom indicator for min price and max price calculation
- **Pivot Point Indicators Package**: new package with Indicators for calculating standard, Fibonacci and DeMark pivot points and reversals
    - **PivotPointIndicator**: new indicator for calculating the standard pivot point
        - **StandardReversalIndicator**: new indicator for calculating the standard reversals (R3,R2,R1,S1,S2,S3)
        - **FibonacciReversalIndicator**: new indicator for calculating the Fibonacci reversals (R3,R2,R1,S1,S2,S3)
    - **DeMarkPivotPointIndicator**: new indicator for calculating the DeMark pivot point
        - **DeMarkReversalIndicator**: new indicator for calculating the DeMark resistance and the DeMark support
- **IsFallingRule**: new rule that is satisfied if indicator strictly decreases within the timeFrame.
- **IsRisingRule**: new rule that is satisfied if indicator strictly increases within the timeFrame.
- **IsLowestRule**: new rule that is satisfied if indicator is the lowest within the timeFrame.
- **IsHighestRule**: new rule that is satisfied if indicator is the highest within the timeFrame.

## 0.9 (released September 7, 2017)
  - **BREAKING** drops Java 7 support
  - use `java.time` instead of `java.util.Date`
  * Added interfaces for some API basic objects
  * Cleaned whole API
  * Reordered indicators
  * Added PreviousValueIndicator
  * Fixed #162 - Added amount field into Tick constructor
  * Fixed #183 - addTrade bad calculation
  * Fixed #153, #170 - Updated StopGainRule and StopLossRule for short trades
  * Removed dependency to Joda-time
  * Dropped Java 6 and Java 7 compatibility
  * Fixed #120 - ZLEMAIndicator StackOverflowError
  * Added stochastic RSI indicator
  * Added smoothed RSI indicator
  * Fixed examples
  * Fixed #81 - Tick uses Period of 24H when it possibly means 1 Day
  * Fixed #80 - TimeSeries always iterates over all the data
  * Removed the `timePeriod` field in time series
  * Fixed #102 - RSIIndicator returns NaN when rsi == 100
  * Added periodical growth rate indicator
  * Fixed #105 - Strange calculation with Ichimoku Indicator
  * Added Random Walk Index (high/low) indicators
  * Improved performance for Williams %R indicator
  * Moved mock indicators to regular scope (renamed in Fixed*Indicator)

## 0.8 (released February 25, 2016)

  * Fixed StackOverflowErrors on recursive indicators (see #60 and #68)
  * Fixed #74 - Question on backtesting strategies with indicators calculated with enough ticks
  * Added Chande Momentum Oscillator indicator
  * Added cumulated losses/gains indicators
  * Added Range Action Verification Index indicator
  * Added MVWAP indicator
  * Added VWAP indicator
  * Added Chandelier exit indicators
  * Improved Decimal performances
  * Added Fisher indicator
  * Added KAMA indicator
  * Added Detrended Price Oscillator
  * Added Ichimoku clouds indicators
  * Added statistical indicators: Simple linear regression, Correlation coefficient, Variance, Covariance, Standard error
  * Moved standard deviation
  * Added Bollinger BandWidth and %B indicator
  * Added Keltner channel indicators
  * Added Ulcer Index and Mass Index indicators
  * Added a trailing stop-loss indicator
  * Added Coppock Curve indicator
  * Added sum indicator
  * Added candle indicators: Real body, Upper/Lower shadow, Doji, 3 black crows, 3 white soldiers, Bullish/Bearish Harami, Bullish/Bearish Engulfing
  * Added absolute indicator
  * Added Hull Moving Average indicator
  * Updated Bollinger Bands (variable multiplier, see #53)
  * Fixed #39 - Possible update for TimeSeries.run()
  * Added Chaikin Money Flow indicator
  * Improved volume indicator
  * Added Close Location Value indicator
  * Added Positive Volume Index and Negative Volume Index indicators
  * Added zero-lag EMA indicator

## 0.7 (released May 21, 2015)

  * Fixed #35 - Fix max drawdown criterion
  * Improved documentation: user's guide & contributor's guidelines
  * Fixed #37 - Update Tick.toString method
  * Fixed #36 - Missing 'Period timePeriod' in full Tick constructor
  * Updated examples
  * Improved analysis criteria (to use actual entry/exit prices instead of close prices)
  * Added price and amount to `Order`
  * Added helpers for order creation
  * Renamed `Operation` to `Order`
  * Added a record/history of a trading session (`TradingRecord`)
  * Moved the trading logic from strategies to rules
  * Refactored trade operations
  * Added a difference indicator
  * Small other API changes

## 0.6 (released February 5, 2015)

  * Added `NaN` to Decimals
  * Renamed `TADecimal` to `Decimal`
  * Fixed #24 - Error in standard deviation calculation
  * Added moving time series (& cache: #25)
  * Refactored time series and ticks
  * Added entry-pass filter and exit-pass filter strategies
  * Replaced `JustBuyOnceStrategy` and `CombinedBuyAndSellStrategy` by `JustEnterOnceStrategy` and `CombinedEntryAndExitStrategy` respectively
  * Added examples
  * Added operation type helpers
  * Added strategy execution traces through SLF4J
  * Removed `.summarize(...)` methods and `Decision` (analysis)
  * Improved performance of some indicators and strategies
  * Generalized cache to all indicators (#20)
  * Removed AssertJ dependency
  * Fixed #16 - Division by zero in updated WalkForward example

## 0.5 (released October 22, 2014)

  * Switched doubles for TADecimals (BigDecimals) in indicators
  * Semantic improvement for IndicatorOverIndicatorStrategy
  * Fixed #11 - UnknownFormatConversionException when using toString() for 4 strategies
  * Added a maximum value starter strategy
  * Added linear transaction cost (analysis criterion)
  * Removed evaluators (replaced by `.chooseBest(...)` and `.betterThan(...)` methods)
  * Added triple EMA indicator
  * Added double EMA indicator
  * Removed slicers (replaced by `.split(...)` methods)
  * Removed runner (replaced by `.run(...)` methods)
  * Added more tests
  * Removed `ConstrainedTimeSeries` (replaced by `.subseries(...)` methods)
  * Added/refactored examples (including walk-forward and candlestick chart)

## 0.4 (released May 28, 2014)

  * Fixed #2 - Tests failing in JDK8
  * Added indicators: Mean deviation, Commodity channel index, Percentage price oscillator (tests)
  * Added distance between indicator and constant
  * Added opposite strategy
  * Removed some runners
  * Added strategy runs on whole series
  * Refactored slicers
  * Removed log4j dependency
  * Added examples

## 0.3 (released March 11, 2014)

  * First public release
  * 100% Pure Java - works on any Java Platform version 6 or later
  * More than 40 technical indicators (Aroon, ATR, moving averages, parabolic SAR, RSI, etc.)
  * A powerful engine for building custom trading strategies
  * Utilities to run and compare strategies
  * Minimal 3rd party dependencies
  * MIT license<|MERGE_RESOLUTION|>--- conflicted
+++ resolved
@@ -27,11 +27,8 @@
 - **BaseBar** defaults to **`DecimalNum`** type in all constructors
 - add `final` to properties where possible
 - improved javadoc
-<<<<<<< HEAD
 - **SuperTrendIndicator**, **SuperTrendLowerBandIndicator**, **SuperTrendUpperBandIndicator**: `multiplier` changed to from `Integer` to `Double`
-=======
 - add missing `@Override` annotation
->>>>>>> 3362adc5
 
 ### Removed/Deprecated
 - removed **Serializable** from `CostModel`
