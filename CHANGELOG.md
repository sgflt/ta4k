--- conflicted
+++ resolved
@@ -12,11 +12,8 @@
 - Clarify PnL criterion comments about trading costs
 - Refactor ProfitLossPercentageCriterion to calculate aggregated return
 - Fixed strict rules of `ConvergenceDivergenceIndicator`
-<<<<<<< HEAD
 - Fixed calculation of `ReturnOverMaxDrawdownCriterion`
-=======
 - swapped parameter naming in  `BaseBarSeries#addTrade(final Number tradeVolume, final Number tradePrice)`
->>>>>>> c1d9d3bc
 
 ### Changed
 - Use `NetReturnCriterion` in `AverageReturnPerBarCriterion`, `EnterAndHoldCriterion` and `ReturnOverMaxDrawdownCriterion` to avoid optimistic bias of `GrossReturnCriterion`
