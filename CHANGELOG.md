Changelog for `ta4j`, roughly following [keepachangelog.com](http://keepachangelog.com/en/1.0.0/) from version 0.9 onwards.

## 0.18

### Breaking
- Updated project Java JDK from 11 > 21
- Updated Github workflows to use JDK 21
- Extracted NumFactory as source of numbers with defined precision
- Replaced `ZonedDateTime` with `Instant`
- Renamed `FixedDecimalIndicator` with `FixedNumIndicator`

### Fixed
- Fixed `BaseBar.toString()` to avoid `NullPointerException` if any of its property is null
- Fixed `SMAIndicatorTest` to set the endTime of the next bar correctly
- Fixed `SMAIndicatorMovingSeriesTest` to set the endTime of the next bar correctly

### Changed
- Updated **jfreechart** dependency in **ta4j-examples** project from 1.5.3 to 1.5.5 to resolve [CVE-2023-52070](https://ossindex.sonatype.org/vulnerability/CVE-2023-6481?component-type=maven&component-name=ch.qos.logback%2Flogback-core)
- Updated **logback-classic** 1.4.12 > 1.5.6 to resolve [CVE-2023-6481](https://ossindex.sonatype.org/vulnerability/CVE-2023-6481?component-type=maven&component-name=ch.qos.logback%2Flogback-core)

### Removed/Deprecated


### Added
- added `Bar.getZonedBeginTime`: the bar's begin time usable as ZonedDateTime
- added `Bar.getZonedEndTime`: the bar's end time usable as ZonedDateTime
- added `Bar.getSystemZonedBeginTime`: the bar's begin time converted to system time zone
- added `Bar.getSystemZonedEndTime`: the bar's end time converted to system time zone
- added `BarSeries.getSeriesPeriodDescriptionInSystemTimeZone`: with times printed in system's default time zone
<<<<<<< HEAD
- added `KRIIndicator`
=======
- Added constructor with `amount` for  `EnterAndHoldCriterion`
- Added constructor with `amount` for  `VersusEnterAndHoldCriterion`
>>>>>>> 3df6c700

## 0.17 (released September 9, 2024)

### Breaking
- Renamed **SMAIndicatorMovingSerieTest** to **SMAIndicatorMovingSeriesTest**

### Fixed
- Fixed **ta4jexamples** project still pointing to old (0.16) version of **ta4j-core**
- Fixed **SMAIndicatorMovingSeriesTest** test flakiness where on fast enough build machines the mock bars are created with the exact same end time
- Fixed NaN in **DXIndicator, MinusDIIndicator, PlusDIIndicator** if there is no trend
- Fixed look ahead bias in **RecentSwingHighIndicator** and **RecentSwingLowIndicator**

### Changed
- Implemented inner cache for **SMAIndicator**
- **BooleanTransformIndicator** remove enum constraint in favor of more flexible `Predicate`
- **EnterAndHoldReturnCriterion** replaced by `EnterAndHoldCriterion` to calculate the "enter and hold"-strategy of any criteria.
- **ATRIndicator** re-use tr by passing it as a constructor param when initializing averageTrueRangeIndicator

### Removed/Deprecated

### Added
- Added signal line and histogram to **MACDIndicator**
- Added getTransactionCostModel, getHoldingCostModel, getTrades in **TradingRecord**
- Added `Num.bigDecimalValue(DoubleNum)` to convert Num to a BigDecimal
- Added **AverageTrueRangeTrailingStopLossRule**
- Added **AverageTrueRangeStopLossRule**
- Added **AverageTrueRangeStopGainRule**
- Added **SqueezeProIndicator**
- Added **RecentSwingHighIndicator**
- Added **RecentSwingLowIndicator**
- Added **KalmanFilterIndicator**
- Added **HammerIndicator**
- Added **InvertedHammerIndicator**
- Added **HangingManIndicator**
- Added **ShootingStarIndicator**
- Added **DownTrendIndicator**
- Added **UpTrendIndicator**

## 0.16 (released May 15, 2024)

### Breaking
- **Upgraded to Java 11**
- **VersusBuyAndHoldCriterion** renamed to **`VersusEnterAndHoldCriterion`**
- **BarSeries** constructors use any instance of Num instead of Num-Function
- **GrossReturnCriterion** renamed to **`ReturnCriterion`**
- **NetProfitCriterion** and **GrossProfitCriterion** replaced by **`ProfitCriterion`**
- **NetLossCriterion** and **GrossLossCriterion** replaced by **`LossCriterion`**
- **LosingPositionsRatioCriterion** replaced by **`PositionsRatioCriterion`**
- **WinningPositionsRatioCriterion** replaced by **`PositionsRatioCriterion`**
- **Strategy#unstablePeriod** renamed to **`Strategy#unstableBars*`**
- **DateTimeIndicator** moved to package **`indicators/helpers`**
- **UnstableIndicator** moved to package **`indicators/helpers`**
- **ConvertableBaseBarBuilder** renamed to **`BaseBarConvertableBuilder`**
- **BarSeriesManager** updated to use **`TradeOnNextOpenModel`** by default, which opens new trades at index `t + 1` at the open price.
  - For strategies require the previous behaviour, i.e. trades seconds or minutes before the closing prices, **`TradeOnCurerentCloseModel`** can be passed to **BarSeriesManager**
    - For example:
      - `BarSeriesManager manager = new BarSeriesManager(barSeries, new TradeOnCurrentCloseModel())`
      - `BarSeriesManager manager = new BarSeriesManager(barSeries, transactionCostModel, holdingCostModel, tradeExecutionModel)`
- **BarSeriesManager** and **BacktestExecutor** moved to package **`backtest`**
- **BarSeries#getBeginIndex()** method returns correct begin index for bar series with max bar count

### Fixed
- **Fixed** **SuperTrendIndicator** fixed calculation when close price is the same as the previous Super Trend indicator value
- **Fixed** **ParabolicSarIndicator** fixed calculation for sporadic indices
- **ExpectancyCriterion** fixed calculation
- catch NumberFormatException if `DecimalNum.valueOf(Number)` is `NaN`
- **ProfitCriterion** fixed excludeCosts functionality as it was reversed
- **LossCriterion** fixed excludeCosts functionality as it was reversed
- **PerformanceReportGenerator** fixed netProfit and netLoss calculations to include costs
- **DifferencePercentageIndicator** fixed re-calculate instance variable on every iteration
- **ThreeWhiteSoldiersIndicator** fixed eliminated instance variable holding possible wrong value
- **ThreeBlackCrowsIndicator** fixed eliminated instance variable holding possible wrong value
- **TrailingStopLossRule** removed instance variable `currentStopLossLimitActivation` because it may not be always the correct (last) value
- sets `ClosePriceDifferenceIndicator#getUnstableBars` = `1`
- sets `ClosePriceRatioIndicator#getUnstableBars` = `1`
- sets `ConvergenceDivergenceIndicator#getUnstableBars` = `barCount`
- sets `GainIndicator#getUnstableBars` = `1`
- sets `HighestValueIndicator#getUnstableBars` = `barCount`
- sets `LossIndicator#getUnstableBars` = `1`
- sets `LowestValueIndicator#getUnstableBars` = `barCount`
- sets `TRIndicator#getUnstableBars` = `1`
- sets `PreviousValueIndicator#getUnstableBars` = `n` (= the n-th previous index)
- **PreviousValueIndicator** returns `NaN` if the (n-th) previous value of an indicator does not exist, i.e. if the (n-th) previous is below the first available index. 
- **EnterAndHoldReturnCriterion** fixes exception thrown when bar series was empty
- **BaseBarSeries** fixed `UnsupportedOperationException` when creating a bar series that is based on an unmodifiable collection
- **Num** implements Serializable

### Changed
- **BarSeriesManager** consider finishIndex when running backtest
- **BarSeriesManager** add **`holdingTransaction`**
- **BacktestExecutor** evaluates strategies in parallel when possible
- **CachedIndicator** synchronize on getValue()
- **BaseBar** defaults to **`DecimalNum`** type in all constructors
- **TRIndicator** improved calculation
- **WMAIndicator** improved calculation
- **KSTIndicator** improved calculation
- **RSIIndicator** simplify calculation
- **FisherIndicator** improved calculation
- **DoubleEMAIndicator** improved calculation
- **CMOIndicator** improved calculation
- **PearsonCorrelationIndicator** improved calculation
- **PivotPoint**-Indicators improved calculations
- **ValueAtRiskCriterion** improved calculation
- **ExpectedShortfallCriterion** improved calculation
- **SqnCriterion** improved calculation
- **NumberOfBreakEvenPositionsCriterion** shorten code
- **AverageReturnPerBarCriterion** improved calculation
- **ZLEMAIndicator** improved calculation
- **InPipeRule** improved calculation
- **SumIndicator** improved calculation
- updated pom.xml: slf4j-api to 2.0.7
- updated pom.xml: org.apache.poi to 5.2.3
- updated pom.xml: maven-jar-plugin to 3.3.0
- add `final` to properties where possible
- improved javadoc
- **SuperTrendIndicator**,**SuperTrendUpperIndicator**,**SuperTrendLowerIndicator**: optimized calculation
- **SuperTrendIndicator**, **SuperTrendLowerBandIndicator**, **SuperTrendUpperBandIndicator**: `multiplier` changed to from `Integer` to `Double`
- add missing `@Override` annotation
- **RecursiveCachedIndicator**: simplified code
- **LossIndicator**: optimize calculation
- **GainIndicator**: improved calculation
- **PriceVariationIndicator** renamed to **ClosePriceRatioIndicator** for consistency with new **ClosePriceDifferenceIndicator**
- made **UnaryOperation** and **BinaryOperation** public 

### Removed/Deprecated
- removed **Serializable** from `CostModel`
- removed `@Deprecated Bar#addTrade(double tradeVolume, double tradePrice, Function<Number, Num> numFunction)`; use `Bar#addTrade(Num tradeVolume, Num tradePrice)` instead.
- removed `@Deprecated Bar#addTrade(String tradeVolume, String tradePrice, Function<Number, Num> numFunction)`; use `Bar#addTrade(Num tradeVolume, Num tradePrice)` instead.
- removed `DecimalNum.valueOf(DecimalNum)`
- delete `.travis.yml` as this project is managed by "Github actions"

### Added
- added `TradingRecord.getStartIndex()` and `TradingRecord.getEndIndex()` to track start and end of the recording
- added **SuperTrendIndicator**
- added **SuperTrendUpperBandIndicator**
- added **SuperTrendLowerBandIndicator**
- added **Donchian Channel indicators (Upper, Lower, and Middle)**
- added `Indicator.getUnstableBars()`
- added `TransformIndicator.pow()`
- added `BarSeriesManager.getHoldingCostModel()` and `BarSeriesManager.getTransactionCostModel()`  to allow extending BarSeriesManager and reimplementing `run()`
- added `MovingAverageCrossOverRangeBacktest.java` and `ETH-USD-PT5M-2023-3-13_2023-3-15.json` test data file to demonstrate parallel strategy evaluation
- added javadoc improvements for percentage criteria
- added "lessIsBetter"-property for **AverageCriterion**
- added "lessIsBetter"-property for **RelativeStandardDeviation**
- added "lessIsBetter"-property for **StandardDeviationCriterion**
- added "lessIsBetter"-property for **StandardErrorCriterion**
- added "lessIsBetter"-property for **VarianceCriterion**
- added "lessIsBetter"-property for **NumberOfPositionsCriterion**
- added "addBase"-property for **ReturnCriterion** to include or exclude the base percentage of 1
- added **RelativeVolumeStandardDeviationIndicator**
- added **MoneyFlowIndexIndicator**
- added **IntraDayMomentumIndexIndicator**
- added **ClosePriceDifferenceIndicator**
- added **TimeSegmentedVolumeIndicator**
- added `DecimalNum.valueOf(DoubleNum)` to convert a DoubleNum to a DecimalNum.
- added `DoubleNum.valueOf(DecimalNum)` to convert a DecimalNum to a DoubleNum.
- added "TradeExecutionModel" to modify trade execution during backtesting
- added **NumIndicator** to calculate any `Num`-value for a `Bar`
- added **RunningTotalIndicator** to calculate a cumulative sum for a period.

### Fixed
- **Fixed** **CashFlow** fixed calculation with custom startIndex and endIndex
- **Fixed** **Returns** fixed calculation with custom startIndex and endIndex
- **Fixed** **ExpectedShortfallCriterion** fixed calculation with custom startIndex and endIndex
- **Fixed** **MaximumDrawDownCriterion** fixed calculation with custom startIndex and endIndex
- **Fixed** **EnterAndHoldReturnCriterion** fixed calculation with custom startIndex and endIndex
- **Fixed** **VersusEnterAndHoldCriterion** fixed calculation with custom startIndex and endIndex
- **Fixed** **BarSeriesManager** consider finishIndex when running backtest

## 0.15 (released September 11, 2022)

### Breaking
- **NumberOfConsecutiveWinningPositions** renamed to **`NumberOfConsecutivePositions`**
- **DifferencePercentage** renamed to **`DifferencePercentageIndicator`**
- **BuyAndHoldCriterion** renamed to **`EnterAndHoldCriterion`**
- **DXIndicator** moved to adx-package
- **PlusDMIndicator** moved to adx-package
- **MinusDMIndicator** moved to adx-package
- `analysis/criterion`-package moved to root
- `cost`-package moved to `analysis/cost`-package
- **AroonXXX** indicators moved to aroon package

### Fixed
- **LosingPositionsRatioCriterion** correct betterThan
- **VersusBuyAndHoldCriterionTest** NaN-Error.
- **Fixed** **`ChaikinOscillatorIndicatorTest`**
- **DecimalNum#remainder()** adds NaN-check
- **Fixed** **ParabolicSarIndicatorTest** fixed openPrice always 0 and highPrice lower than lowPrice
- **UlcerIndexIndicator** using the max price of current period instead of the highest value of last n bars
- **DurationBarAggregator** fixed aggregation of bars with gaps


### Changed
- **KeltnerChannelMiddleIndicator** changed superclass to AbstractIndicator; add GetBarCount() and toString()
- **KeltnerChannelUpperIndicator** add constructor to accept pre-constructed ATR; add GetBarCount() and toString()
- **KeltnerChannelLowerIndicator** add constructor to accept pre-constructed ATR; add GetBarCount() and toString()
- **BarSeriesManager** removed empty args constructor
- **Open|High|Low|Close** do not cache price values anymore
- **DifferenceIndicator(i1,i2)** replaced by the more flexible CombineIndicator.minus(i1,i2)
- **DoubleNum** replace redundant `toString()` call in `DoubleNum.valueOf(Number i)` with `i.doubleValue()`
- **ZeroCostModel** now extends from `FixedTransactionCostModel`

### Removed/Deprecated
- **Num** removed Serializable
- **PriceIndicator** removed

### Added
- **NumericIndicator** new class providing a fluent and lightweight api for indicator creation
- **AroonFacade**, **BollingerBandFacade**, **KeltnerChannelFacade** new classes providing a facade for indicator groups by using lightweight `NumericIndicators`
- **AbstractEMAIndicator** added getBarCount() to support future enhancements
- **ATRIndicator** "uncached" by changing superclass to AbstractIndicator; added constructor to accept TRIndicator and getter for same; added toString(); added getBarCount() to support future enhancements
- :tada: **Enhancement** added possibility to use CostModels when backtesting with the BacktestExecutor
- :tada: **Enhancement** added Num#zero, Num#one, Num#hundred
- :tada: **Enhancement** added possibility to use CostModels when backtesting with the BacktestExecutor
- :tada: **Enhancement** added Indicator#stream() method
- :tada: **Enhancement** added a new CombineIndicator, which can combine the values of two Num Indicators with a given combine-function
- **Example** added a json serialization and deserialization example of BarSeries using google-gson library
- **EnterAndHoldCriterion** added constructor with TradeType to begin with buy or sell
- :tada: **Enhancement** added Position#getStartingType() method
- :tada: **Enhancement** added **`SqnCriterion`**
- :tada: **Enhancement** added **`StandardDeviationCriterion`**
- :tada: **Enhancement** added **`RelativeStandardDeviationCriterion`**
- :tada: **Enhancement** added **`StandardErrorCriterion`**
- :tada: **Enhancement** added **`VarianceCriterion`**
- :tada: **Enhancement** added **`AverageCriterion`**
- :tada: **Enhancement** added javadoc for all rules to make clear which rule makes use of a TradingRecord
- **Enhancement** prevent Object[] allocation for varargs log.trace and log.debug calls by wrapping them in `if` blocks
- :tada: **Enhancement** added **`FixedTransactionCostModel`**
- :tada: **Enhancement** added **`AnalysisCriterion.PositionFilter`** to handle both sides within one Criterion.

## 0.14 (released April 25, 2021)

### Breaking
- **Breaking:** **`PrecisionNum`** renamed to **`DecimalNum`**
- **Breaking:** **`AverageProfitableTradesCriterion`** renamed to **`WinningTradesRatioCriterion`**
- **Breaking:** **`AverageProfitCriterion`** renamed to **`AverageReturnPerBarCriterion`**
- **Breaking:** **`BuyAndHoldCriterion`** renamed to **`BuyAndHoldReturnCriterion`**
- **Breaking:** **`RewardRiskRatioCriterion`** renamed to **`ReturnOverMaxDrawdownCriterion`**
- **Breaking:** **`ProfitLossCriterion`** moved to PnL-Package
- **Breaking:** **`ProfitLossPercentageCriterion`** moved to PnL-Package
- **Breaking:** **`TotalProfitCriterion`** renamed to **`GrossReturnCriterion`** and moved to PnL-Package.
- **Breaking:** **`TotalProfit2Criterion`** renamed to **`GrossProfitCriterion`** and moved to PnL-Package.
- **Breaking:** **`TotalLossCriterion`** renamed to **`NetLossCriterion`** and moved to PnL-Package.
- **Breaking:** package "tradereports" renamed to "reports"
- **Breaking:** **`NumberOfTradesCriterion`** renamed to **`NumberOfPositionsCriterion`**
- **Breaking:** **`NumberOfLosingTradesCriterion`** renamed to **`NumberOfLosingPositionsCriterion`**
- **Breaking:** **`NumberOfWinningTradesCriterion`** renamed to **`NumberOfWinningPositionsCriterion`**
- **Breaking:** **`NumberOfBreakEvenTradesCriterion`** renamed to **`NumberOfBreakEvenPositionsCriterion`**
- **Breaking:** **`WinningTradesRatioCriterion`** renamed to **`WinningPositionsRatioCriterion`**
- **Breaking:** **`TradeStatsReport`** renamed to **`PositionStatsReport`**
- **Breaking:** **`TradeStatsReportGenerator`** renamed to **`PositionStatsReportGenerator`**
- **Breaking:** **`TradeOpenedMinimumBarCountRule`** renamed to **`OpenedPositionMinimumBarCountRule`**
- **Breaking:** **`Trade.class`** renamed to **`Position.class`**
- **Breaking:** **`Order.class`** renamed to **`Trade.class`**
- **Breaking:** package "tradereports" renamed to "reports"
- **Breaking:** package "trading/rules" renamed to "rules"
- **Breaking:** remove Serializable from all indicators
- **Breaking:** Bar#trades: changed type from int to long


### Fixed
- **Fixed `Trade`**: problem with profit calculations on short trades.
- **Fixed `TotalLossCriterion`**: problem with profit calculations on short trades.
- **Fixed `BarSeriesBuilder`**: removed the Serializable interface
- **Fixed `ParabolicSarIndicator`**: problem with calculating in special cases
- **Fixed `BaseTimeSeries`**: can now be serialized
- **Fixed `ProfitLossPercentageCriterion`**: use entryPrice#getValue() instead of entryPrice#getPricePerAsset()

### Changed
- **Trade**: Changed the way Nums are created.
- **WinningTradesRatioCriterion** (previously AverageProfitableTradesCriterion): Changed to calculate trade profits using Trade's getProfit().
- **BuyAndHoldReturnCriterion** (previously BuyAndHoldCriterion): Changed to calculate trade profits using Trade's getProfit().
- **ExpectedShortfallCriterion**: Removed unnecessary primitive boxing.
- **NumberOfBreakEvenTradesCriterion**: Changed to calculate trade profits using Trade's getProfit().
- **NumberOfLosingTradesCriterion**: Changed to calculate trade profits using Trade's getProfit().
- **NumberOfWinningTradesCriterion**: Changed to calculate trade profits using Trade's getProfit().
- **ProfitLossPercentageCriterion**: Changed to calculate trade profits using Trade's entry and exit prices.
- **TotalLossCriterion**: Changed to calculate trade profits using Trade's getProfit().
- **TotalReturnCriterion** (previously TotalProfitCriterion): Changed to calculate trade profits using Trade's getProfit().
- **WMAIndicator**: reduced complexity of WMAIndicator implementation

### Removed/Deprecated
- **MultiplierIndicator**: replaced by TransformIndicator.
- **AbsoluteIndicator**: replaced by TransformIndicator.

### Added
- **Enhancement** Improvements on gitignore
- **Enhancement** Added TradeOpenedMinimumBarCountRule - rule to specify minimum bar count for opened trade.
- **Enhancement** Added DateTimeIndicator a new Indicator for dates.
- **Enhancement** Added DayOfWeekRule for specifying days of the week to trade.
- **Enhancement** Added TimeRangeRule for trading within time ranges.
- **Enhancement** Added floor() and ceil() to Num.class
- **Enhancement** Added getters getLow() and getUp() in CrossedDownIndicatorRule
- **Enhancement** Added BarSeriesUtils: common helpers and shortcuts for BarSeries methods.
- **Enhancement** Improvements for PreviousValueIndicator: more descriptive toString() method, validation of n-th previous bars in
- **Enhancement** Added Percentage Volume Oscillator Indicator, PVOIndicator.
- **Enhancement** Added Distance From Moving Average Indicator, DistanceFromMAIndicator.
- **Enhancement** Added Know Sure Thing Indicator, KSTIndicator.
 constructor of PreviousValueIndicator
- :tada: **Enhancement** added getGrossProfit() and getGrossProfit(BarSeries) on Trade.
- :tada: **Enhancement** added getPricePerAsset(BarSeries) on Order.
- :tada: **Enhancement** added convertBarSeries(BarSeries, conversionFunction) to BarSeriesUtils.
- :tada: **Enhancement** added UnstableIndicator.
- :tada: **Enhancement** added Chainrule.
- :tada: **Enhancement** added BarSeriesUtils#sortBars.
- :tada: **Enhancement** added BarSeriesUtils#addBars.
- :tada: **Enhancement** added Num.negate() to negate a Num value.
- :tada: **Enhancement** added **`GrossLossCriterion.class`**.
- :tada: **Enhancement** added **`NetProfitCriterion.class`**.
- :tada: **Enhancement** added chooseBest() method with parameter tradeType in AnalysisCriterion.
- :tada: **Enhancement** added **`AverageLossCriterion.class`**.
- :tada: **Enhancement** added **`AverageProfitCriterion.class`**.
- :tada: **Enhancement** added **`ProfitLossRatioCriterion.class`**.
- :tada: **Enhancement** added **`ExpectancyCriterion.class`**.
- :tada: **Enhancement** added **`ConsecutiveWinningPositionsCriterion.class`**.
- :tada: **Enhancement** added **`LosingPositionsRatioCriterion.class`**
- :tada: **Enhancement** added Position#hasProfit.
- :tada: **Enhancement** added Position#hasLoss.
- :tada: **Enhancement** exposed both EMAs in MACD indicator


## 0.13 (released November 5, 2019)

### Breaking
- **Breaking** Refactored from Max/Min to High/Low in Bar class
- **Breaking** Removed redundant constructors from BaseBar class
- **Breaking** Renamed `TimeSeries` to `BarSeries`

### Fixed
- **Fixed `BaseBarSeries`**: problem with getSubList for series with specified `maximumBarCount`.
- **Fixed return `BigDecimal` instead of `Number` in**: `PrecisionNum.getDelegate`.
- **Fixed `java.lang.ClassCastException` in**: `PrecisionNum.equals()`.
- **Fixed `java.lang.ClassCastException` in**: `DoubleNum.equals()`.
- **Fixed `java.lang.NullPointerException` in**: `NumberOfBarsCriterion.calculate(TimeSeries, Trade)` for opened trade.
- **Fixed `java.lang.NullPointerException` in**: `AverageProfitableTradesCriterion.calculate(TimeSeries, Trade)` for opened trade.
- **StopGainRule**: now correctly handles stops for sell orders
- **StopLossRule**: now correctly handles stops for sell orders
- **ProfitLossCriterion**: fixed to work properly for short trades
- **PivotPointIndicator**: fixed possible npe if first bar is not in same period
- **`IchimokuChikouSpanIndicator`**: fixed calculations - applied correct formula.
- **CloseLocationValueIndicator**: fixed special case, return zero instead of NaN if high price == low price

### Changed
- **PrecisionNum**: improve performance for methods isZero/isPositive/isPositiveOrZero/isNegative/isNegativeOrZero.
- **BaseTimeSeriesBuilder** moved from inner class to own class
- **TrailingStopLossRule** added ability to look back the last x bars for calculating the trailing stop loss

### Added
- **Enhancement** Added getters for AroonDownIndicator and AroonUpIndicator in AroonOscillatorIndicator
- **Enhancement** Added common constructors in BaseBar for BigDecimal, Double and String values
- **Enhancement** Added constructor in BaseBar with trades property
- **Enhancement** Added BaseBarBuilder and ConvertibleBaseBarBuilder - BaseBar builder classes
- **Enhancement** Added BarAggregator and TimeSeriesAggregator to allow aggregates bars and time series
- **Enhancement** Added LWMA Linearly Weighted Moving Average Indicator
- **Enhancement** Implemented trading cost models (linear transaction and borrowing cost models)
- **Enhancement** Implemented Value at Risk Analysis Criterion
- **Enhancement** Implemented Expected Shortfall Analysis Criterion
- **Enhancement** Implemented Returns class to analyze the time series of return rates. Supports logarithmic and arithmetic returns
- **Enhancement** Implemented a way to find the best result for multiple strategies by submitting a range of numbers while backtesting
- **Enhancement** Implemented NumberOfBreakEvenTradesCriterion for counting break even trades
- **Enhancement** Implemented NumberOfLosingTradesCriterion for counting losing trades
- **Enhancement** Implemented NumberOfWinningTradesCriterion for counting winning trades
- **Enhancement** Implemented NumberOfWinningTradesCriterion for counting winning trades
- **Enhancement** Implemented ProfitLossPercentageCriterion for calculating the total performance percentage of your trades
- **Enhancement** Implemented TotalProfit2Criterion for calculating the total profit of your trades
- **Enhancement** Implemented TotalLossCriterion for calculating the total loss of your trades
- **Enhancement** Added ADX indicator based strategy to ta4j-examples
- **Enhancement** TrailingStopLossRule: added possibility of calculations of TrailingStopLossRule also for open, high, low price. Added getter
for currentStopLossLimitActivation
- **Enhancement** Add constructors with parameters to allow custom implementation of ReportGenerators in BacktestExecutor
- **Enhancement** Added license checker goal on CI's pipeline
- **Enhancement** Added source format checker goal on CI's pipeline

### Removed/Deprecated

## 0.12 (released September 10, 2018)

### Breaking:
   - `Decimal` class has been replaced by new `Num` interface. Enables using `Double`, `BigDecimal` and custom data types for calculations.
   - Big changes in `TimeSeries` and `BaseTimeSeries`. Multiple new `addBar(..)` functions in `TimeSeries` allow to add data directly to the series


### Fixed
- **TradingBotOnMovingTimeSeries**: fixed calculations and ArithmeticException Overflow
- **Fixed wrong indexing in**: `Indicator.toDouble()`.
- **PrecisionNum.sqrt()**: using DecimalFormat.parse().
- **RandomWalk[High|Low]Indicator**: fixed formula (max/min of formula with n iterating from 2 to barCount)

### Changed
- **ALL INDICATORS**: `Decimal` replaced by `Num`.
- **ALL CRITERION**: Calculations modified to use `Num`.
- **AbstractIndicator**: new `AbstractIndicator#numOf(Number n)` function as counterpart of dropped `Decimal.valueOf(double|int|..)`
- **TimeSeries | Bar**: preferred way to add bar data to a `TimeSeries` is directly to the series via new `TimeSeries#addBar(time,open,high,..)` functions. It ensures to use the correct `Num` implementation of the series
- **XlsTestsUtils**: now processes xls with one or more days between data rows (daily, weekly, monthly, etc).  Also handle xls #DIV/0! calculated cells (imported as NaN.NaN)
- **CachedIndicator**: Last bar is not cached to support real time indicators
- **TimeSeries | Bar **: added new `#addPrice(price)` function that adds price to (last) bar.
- Parameter **timeFrame** renamed to **barCount**.
- **Various Rules**: added constructor that provides `Number` parameters
- **AroonUpIndicator**: redundant TimeSeries call was removed from constructor
- **AroonDownIndicator**: redundant TimeSeries call was removed from constructor
- **BaseTimeSeries**: added setDefaultFunction() to SeriesBuilder for setting the default Num type function for all new TimeSeries built by that SeriesBuilder, updated BuildTimeSeries example
- **<various>CriterionTest**: changed from explicit constructor calls to `AbstractCriterionTest.getCriterion()` calls.
- **ChopIndicator**: transparent fixes
- **StochasticRSIIndicator**: comments and params names changes to reduce confusion
- **ConvergenceDivergenceIndicator**: remove unused method
- **ChopIndicatorTest**: spelling, TODO: add better tests
- **Various Indicators**: remove double math operations, change `Math.sqrt(double)` to `Num.sqrt()`, other small improvements
- **RandomWalk[High|Low]Indicator**: renamed to `RWI[High|Low]Indicator`

### Added
- **BaseTimeSeries.SeriesBuilder**: simplifies creation of BaseTimeSeries.
- **Num**: Extracted interface of dropped `Decimal` class
- **DoubleNum**: `Num` implementation to support calculations based on `double` primitive
- **BigDecimalNum**: Default `Num` implementation of `BaseTimeSeries`
- **DifferencePercentageIndicator**: New indicator to get the difference in percentage from last value
- **PrecisionNum**: `Num` implementation to support arbitrary precision
- **TestUtils**: removed convenience methods for permuted parameters, fixed all unit tests
- **TestUtils**: added parameterized abstract test classes to allow two test runs with `DoubleNum` and `BigDecimalNum`
- **ChopIndicator** new common indicator of market choppiness (low volatility), and related 'ChopIndicatorTest' JUnit test and 'CandlestickChartWithChopIndicator' example
- **BollingerBandWidthIndicator**: added missing constructor documentation.
- **BollingerBandsLowerIndicator**: added missing constructor documentation.
- **BollingerBandsMiddleIndicator**: added missing constructor documentation.
- **TrailingStopLossRule**: new rule that is satisfied if trailing stop loss is reached
- **Num**: added Num sqrt(int) and Num sqrt()
- **pom.xml**: added support to generate ta4j-core OSGi artifact.

### Removed/Deprecated
- **Decimal**: _removed_. Replaced by `Num` interface
- **TimeSeries#addBar(Bar bar)**: _deprecated_. Use `TimeSeries#addBar(Time, open, high, low, ...)`
- **BaseTimeSeries**: _Constructor_ `BaseTimeSeries(TimeSeries defaultSeries, int seriesBeginIndex, int seriesEndIndex)` _removed_. Use `TimeSeries.getSubseries(int i, int i)` instead
- **FisherIndicator**: commented constructor removed.
- **TestUtils**: removed convenience methods for permuted parameters, fixed all unit tests
- **BaseTimeSeries**: _Constructor_ `BaseTimeSeries(TimeSeries defaultSeries, int seriesBeginIndex, int seriesEndIndex)` _removed_. Use `TimeSeries.getSubseries(int i, int i)` instead
- **BigDecimalNum**: _removed_.  Replaced by `PrecisionNum`
- **AbstractCriterionTest**: removed constructor `AbstractCriterionTest(Function<Number, Num)`.  Use `AbstractCriterionTest(CriterionFactory, Function<Number, Num>)`.
- **<various>Indicator**: removed redundant `private TimeSeries`

## 0.11 (released January 25, 2018)

- **BREAKING**: Tick has been renamed to **Bar**

### Fixed
- **ATRIndicator**: fixed calculations
- **PlusDI, MinusDI, ADX**: fixed calculations
- **LinearTransactionCostCriterion**: fixed calculations, added xls file and unit tests
- **FisherIndicator**: fixed calculations
- **ConvergenceDivergenceIndicator**: fixed NPE of optional "minStrenght"-property

### Changed
- **TotalProfitCriterion**: If not `NaN` the criterion uses the price of the `Order` and not just the close price of underlying `TimeSeries`
- **Order**: Now constructors and static `sell/buyAt(..)` functions need a price and amount parameter to satisfy correct be
behaviour of criterions (entry/exit prices can differ from corresponding close prices in `Order`)
- **JustOnceRule**: now it is possible to add another rule so that this rule is satisfied if the inner rule is satisfied for the first time
- **MeanDeviationIndicator**: moved to statistics package
- **Decimal**: use `BigDecimal::valueof` instead of instantiating a new BigDecimal for double, int and long
    - now `Decimal` extends `Number`
- **Strategy:** can now have a optional parameter "name".
- **Tick:** `Tick` has been renamed to **`Bar`** for a more appropriate description of the price movement over a set period of time.
- **MMAIndicator**: restructured and moved from `helpers` to `indicators` package
- **AverageTrueRangeIndicator**: renamed to **ATRIndicator**
- **AverageDirectionalMovementDownIndicator**: renamed to **ADXIndicator**
-  **ADXIndicator**: added new two argument constructor
- **DirectionalMovementPlusIndicator** and **DirectionalMovementPlusIndicator**: renamed to **PlusDIIndicator** and **MinusDIIndicator**
- **XlsTestsUtils**: rewritten to provide getSeries(), getIndicator(), getFinalCriterionValue(), and getTradingRecord() in support of XLSCriterionTest and XLSIndicatorTest.
- **IndicatorFactory**: made generic and renamed createIndicator() to getIndicator()
- **RSIIndicatorTest**: example showing usage of new generic unit testing of indicators
- **LinearTransactionCostCriterionTest**: example showing usage of new generic unit testing of criteria

## Added
- **ConvergenceDivergenceIndicator**: new Indicator for positive/negative convergence and divergence.
- **BooleanTransformIndicator**: new indicator to transform any decimal indicator to a boolean indicator by using logical operations.
- **DecimalTransformIndicator**: new indicator to transforms any indicator by using common math operations.
- **Decimal**: added functions `Decimal valueOf(BigDecimal)` and `BigDecimal getDelegate()`
- **AbstractEMAIndicator**: new abstract indicator for ema based indicators like MMAIndicator
- **PearsonCorrelationIndicator**: new statistic indicator with pearson correlation
- **TimeSeries**: new method `getSubSeries(int, int)` to create a sub series of the TimeSeries that stores bars exclusively between `startIndex` and `endIndex` parameters
- **IIIIndicator**: Intraday Intensity Index
- **CriterionFactory**: new functional interface to support CriterionTest
- **IndicatorTest**: new class for storing an indicator factory, allows for generic calls like getIndicator(D data, P... params) after the factory is set once in the constructor call.  Facilitates standardization across unit tests.
- **CriterionTest**: new class for storing a criterion factory, allows for generic calls like getCriterion(P... params) after the factory is set once in the constructor call.  Facilitates standardization across unit tests.
- **ExternalIndicatorTest**: new interface for fetching indicators and time series from external sources
- **ExternalCriterionTest**: new interface for fetching criteria, trading records, and time series from external sources
- **XLSIndicatorTest**: new class implementing ExternalIndicatorTest for XLS files, for use in XLS unit tests
- **XLSCriterionTest**: new class implementing ExternalCriterionTest for XLS files, for use in XLS unit tests

## Removed
- **TraillingStopLossIndicator**: no need for this as indicator. No further calculations possible after price falls below stop loss. Use `StopLossRule` or `DifferenceIndicator`

## Deprecated
- **BaseTimeSeries**: Constructor: `BaseTimeSeries(TimeSeries defaultSeries, int seriesBeginIndex, int seriesEndIndex)` use `getSubSeries(int, int)`
- **Decimal**: Method `toDouble()` use `doubleValue()`

## 0.10 (released October 30, 2017)

### VERY Important note!!!!

with the release 0.10 we have changed the previous java package definition to org.ta4j or to be more specific to org.ta4j.core (the new organisation). You have to reorganize all your references to the new packages!
In eclipse you can do this easily by selecting your sources and run "Organize imports"
_Changed ownership of the ta4j repository_: from mdeverdelhan/ta4j (stopped the maintenance) to ta4j/ta4j (new organization)

### Fixed
- **ParabolicSarIndicator**: wrong calculation fixed
- **KAMAIndicator**: stack overflow bug fixed
- **AroonUpIndicator and AroonDownIndicator**: wrong calculations fixed and can handle NaN values now

### Changed
- **BREAKING**: **new package structure**: change eu.verdelhan.ta4j to org.ta4j.ta4j-core
- **new package adx**: new location of AverageDirectionalMovementIndicator and DMI+/DMI-
- **Ownership of the ta4j repository**: from mdeverdelhan/ta4j (stopped the maintenance) to ta4j/ta4j (new organization)
- **ParabolicSarIndicator**: old constructor removed (there was no need for time frame parameter after big fix). Three new constructors for default and custom parameters.
- **HighestValueIndicator and LowestValueIndicator:** ignore also NaN values if they are at the current index


## Added
- **AroonOscillatorIndicator**: new indicator based on AroonUp/DownIndicator
- **AroonUpIndicator** and **AroonDownIndicator**: New constructor with parameter for custom indicator for min price and max price calculation
- **ROCVIndicator**: rate of Change of Volume
- **DirectionalMovementPlusIndicator**: new indicator for Directional Movement System (DMI+)
- **DirectionalMovementDownIndicator**: new indicator for Directional Movement System (DMI-)
- **ChaikinOscillatorIndicator**: new indicator.
- **InSlopeRule**: new rule that is satisfied if the slope of two indicators are within a boundary
- **IsEqualRule**: new rule that is satisfied if two indicators are equal
- **AroonUpIndicator** and **AroonDownIndicator**: new constructor with parameter for custom indicator for min price and max price calculation
- **Pivot Point Indicators Package**: new package with Indicators for calculating standard, Fibonacci and DeMark pivot points and reversals
    - **PivotPointIndicator**: new indicator for calculating the standard pivot point
        - **StandardReversalIndicator**: new indicator for calculating the standard reversals (R3,R2,R1,S1,S2,S3)
        - **FibonacciReversalIndicator**: new indicator for calculating the Fibonacci reversals (R3,R2,R1,S1,S2,S3)
    - **DeMarkPivotPointIndicator**: new indicator for calculating the DeMark pivot point
        - **DeMarkReversalIndicator**: new indicator for calculating the DeMark resistance and the DeMark support
- **IsFallingRule**: new rule that is satisfied if indicator strictly decreases within the timeFrame.
- **IsRisingRule**: new rule that is satisfied if indicator strictly increases within the timeFrame.
- **IsLowestRule**: new rule that is satisfied if indicator is the lowest within the timeFrame.
- **IsHighestRule**: new rule that is satisfied if indicator is the highest within the timeFrame.

## 0.9 (released September 7, 2017)
  - **BREAKING** drops Java 7 support
  - use `java.time` instead of `java.util.Date`
  * Added interfaces for some API basic objects
  * Cleaned whole API
  * Reordered indicators
  * Added PreviousValueIndicator
  * Fixed #162 - Added amount field into Tick constructor
  * Fixed #183 - addTrade bad calculation
  * Fixed #153, #170 - Updated StopGainRule and StopLossRule for short trades
  * Removed dependency to Joda-time
  * Dropped Java 6 and Java 7 compatibility
  * Fixed #120 - ZLEMAIndicator StackOverflowError
  * Added stochastic RSI indicator
  * Added smoothed RSI indicator
  * Fixed examples
  * Fixed #81 - Tick uses Period of 24H when it possibly means 1 Day
  * Fixed #80 - TimeSeries always iterates over all the data
  * Removed the `timePeriod` field in time series
  * Fixed #102 - RSIIndicator returns NaN when rsi == 100
  * Added periodical growth rate indicator
  * Fixed #105 - Strange calculation with Ichimoku Indicator
  * Added Random Walk Index (high/low) indicators
  * Improved performance for Williams %R indicator
  * Moved mock indicators to regular scope (renamed in Fixed*Indicator)

## 0.8 (released February 25, 2016)

  * Fixed StackOverflowErrors on recursive indicators (see #60 and #68)
  * Fixed #74 - Question on backtesting strategies with indicators calculated with enough ticks
  * Added Chande Momentum Oscillator indicator
  * Added cumulated losses/gains indicators
  * Added Range Action Verification Index indicator
  * Added MVWAP indicator
  * Added VWAP indicator
  * Added Chandelier exit indicators
  * Improved Decimal performances
  * Added Fisher indicator
  * Added KAMA indicator
  * Added Detrended Price Oscillator
  * Added Ichimoku clouds indicators
  * Added statistical indicators: Simple linear regression, Correlation coefficient, Variance, Covariance, Standard error
  * Moved standard deviation
  * Added Bollinger BandWidth and %B indicator
  * Added Keltner channel indicators
  * Added Ulcer Index and Mass Index indicators
  * Added a trailing stop-loss indicator
  * Added Coppock Curve indicator
  * Added sum indicator
  * Added candle indicators: Real body, Upper/Lower shadow, Doji, 3 black crows, 3 white soldiers, Bullish/Bearish Harami, Bullish/Bearish Engulfing
  * Added absolute indicator
  * Added Hull Moving Average indicator
  * Updated Bollinger Bands (variable multiplier, see #53)
  * Fixed #39 - Possible update for TimeSeries.run()
  * Added Chaikin Money Flow indicator
  * Improved volume indicator
  * Added Close Location Value indicator
  * Added Positive Volume Index and Negative Volume Index indicators
  * Added zero-lag EMA indicator

## 0.7 (released May 21, 2015)

  * Fixed #35 - Fix max drawdown criterion
  * Improved documentation: user's guide & contributor's guidelines
  * Fixed #37 - Update Tick.toString method
  * Fixed #36 - Missing 'Period timePeriod' in full Tick constructor
  * Updated examples
  * Improved analysis criteria (to use actual entry/exit prices instead of close prices)
  * Added price and amount to `Order`
  * Added helpers for order creation
  * Renamed `Operation` to `Order`
  * Added a record/history of a trading session (`TradingRecord`)
  * Moved the trading logic from strategies to rules
  * Refactored trade operations
  * Added a difference indicator
  * Small other API changes

## 0.6 (released February 5, 2015)

  * Added `NaN` to Decimals
  * Renamed `TADecimal` to `Decimal`
  * Fixed #24 - Error in standard deviation calculation
  * Added moving time series (& cache: #25)
  * Refactored time series and ticks
  * Added entry-pass filter and exit-pass filter strategies
  * Replaced `JustBuyOnceStrategy` and `CombinedBuyAndSellStrategy` by `JustEnterOnceStrategy` and `CombinedEntryAndExitStrategy` respectively
  * Added examples
  * Added operation type helpers
  * Added strategy execution traces through SLF4J
  * Removed `.summarize(...)` methods and `Decision` (analysis)
  * Improved performance of some indicators and strategies
  * Generalized cache to all indicators (#20)
  * Removed AssertJ dependency
  * Fixed #16 - Division by zero in updated WalkForward example

## 0.5 (released October 22, 2014)

  * Switched doubles for TADecimals (BigDecimals) in indicators
  * Semantic improvement for IndicatorOverIndicatorStrategy
  * Fixed #11 - UnknownFormatConversionException when using toString() for 4 strategies
  * Added a maximum value starter strategy
  * Added linear transaction cost (analysis criterion)
  * Removed evaluators (replaced by `.chooseBest(...)` and `.betterThan(...)` methods)
  * Added triple EMA indicator
  * Added double EMA indicator
  * Removed slicers (replaced by `.split(...)` methods)
  * Removed runner (replaced by `.run(...)` methods)
  * Added more tests
  * Removed `ConstrainedTimeSeries` (replaced by `.subseries(...)` methods)
  * Added/refactored examples (including walk-forward and candlestick chart)

## 0.4 (released May 28, 2014)

  * Fixed #2 - Tests failing in JDK8
  * Added indicators: Mean deviation, Commodity channel index, Percentage price oscillator (tests)
  * Added distance between indicator and constant
  * Added opposite strategy
  * Removed some runners
  * Added strategy runs on whole series
  * Refactored slicers
  * Removed log4j dependency
  * Added examples

## 0.3 (released March 11, 2014)

  * First public release
  * 100% Pure Java - works on any Java Platform version 6 or later
  * More than 40 technical indicators (Aroon, ATR, moving averages, parabolic SAR, RSI, etc.)
  * A powerful engine for building custom trading strategies
  * Utilities to run and compare strategies
  * Minimal 3rd party dependencies
  * MIT license<|MERGE_RESOLUTION|>--- conflicted
+++ resolved
@@ -27,12 +27,9 @@
 - added `Bar.getSystemZonedBeginTime`: the bar's begin time converted to system time zone
 - added `Bar.getSystemZonedEndTime`: the bar's end time converted to system time zone
 - added `BarSeries.getSeriesPeriodDescriptionInSystemTimeZone`: with times printed in system's default time zone
-<<<<<<< HEAD
 - added `KRIIndicator`
-=======
 - Added constructor with `amount` for  `EnterAndHoldCriterion`
 - Added constructor with `amount` for  `VersusEnterAndHoldCriterion`
->>>>>>> 3df6c700
 
 ## 0.17 (released September 9, 2024)
 
