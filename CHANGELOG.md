--- conflicted
+++ resolved
@@ -52,9 +52,6 @@
 - added `Bar.getSystemZonedBeginTime`: the bar's begin time converted to system time zone
 - added `Bar.getSystemZonedEndTime`: the bar's end time converted to system time zone
 - added `BarSeries.getSeriesPeriodDescriptionInSystemTimeZone`: with times printed in system's default time zone
-<<<<<<< HEAD
-- added `AverageIndicator`
-=======
 - added `KRIIndicator`
 - Added constructor with `amount` for  `EnterAndHoldCriterion`
 - Added constructor with `amount` for  `VersusEnterAndHoldCriterion`
@@ -76,8 +73,7 @@
 - Added `KiJunV2Indicator` to `indicators.averages`-package: Kihon Moving Average (KiJunV2) indicator
 - Added `VIDYAIndicator` to `indicators.averages`-package: Chande’s Variable Index Dynamic Moving Average (VIDYA) indicator
 - Added `VWMAIndicator` to `indicators.averages`-package: Volume Weighted Moving Average (VWMA) indicator
-
->>>>>>> 6cc3a55a
+- added `AverageIndicator`
 
 ## 0.17 (released September 9, 2024)
 
