Changelog for `ta4j`, roughly following [keepachangelog.com](http://keepachangelog.com/en/1.0.0/) from version 0.9 onwards.

<<<<<<< HEAD
## 0.18
- Fixed sample calculation of variance and deviation
- Improved performance of VarianceIndicator
=======
## 0.19

### Breaking
- Refactored `ProfitLossCriterion`, `ProfitCriterion`, `LossCriterion`, `AverageProfitCriterion`, `AverageLossCriterion`, `ReturnCriterion`, `ProfitLossRatioCriterion` and `ProfitLossPercentageCriterion` criteria into their net and gross concrete classes

### Fixed
- Updated Github test workflow to cache dependencies for quicker builds
- Updated test status badge on README
- Fixed EnterAndHoldCriterion to keep track of transaction and hold costs
- Clarify PnL criterion comments about trading costs
- Refactor ProfitLossPercentageCriterion to calculate aggregated return
- Fixed strict rules of `ConvergenceDivergenceIndicator`

### Changed
- Use `NetReturnCriterion` in `AverageReturnPerBarCriterion`, `EnterAndHoldCriterion` and `ReturnOverMaxDrawdownCriterion` to avoid optimistic bias of `GrossReturnCriterion`

### Removed/Deprecated

### Added


## 0.18 (released May 15, 2025)
>>>>>>> df40f73b

### Breaking
- Updated project Java JDK from 11 > 21
- Updated Github workflows to use JDK 21
- Extracted NumFactory as source of numbers with defined precision
- Replaced `ZonedDateTime` with `Instant`
- Renamed `FixedDecimalIndicator` with `FixedNumIndicator`
- Moved `BaseBarBuilder` and `BaseBarBuilderFactory` to `bars`-package and renamed to `TimeBarBuilder` and `TimeBarBuilderFactory`
- Renamed `BaseBarConvertibleBuilderTest` to `BaseBarSeriesBuilderTest`
- Renamed  `Indicator.getUnstableBars` to  `Indicator.getCountOfUnstableBars`
- Moved `indicators/AbstractEMAIndicator` to `indicators/averages`-package
- Moved `indicators/DoubleEMAIndicator` to `indicators/averages`-package
- Moved `indicators/EMAIndicator` to `indicators/averages`-package
- Moved `indicators/HMAIndicator` to `indicators/averages`-package
- Moved `indicators/KAMAIndicator` to `indicators/averages`-package
- Moved `indicators/LWMAIndicator` to `indicators/averages`-package
- Moved `indicators/MMAIndicator` to `indicators/averages`-package
- Moved `indicators/SMAIndicator` to `indicators/averages`-package
- Moved `indicators/TripleEMAIndicator` to `indicators/averages`-package
- Moved `indicators/WMAIndicator` to `indicators/averages`-package
- Moved `indicators/ZLEMAIndicator` to `indicators/averages`-package
- Implemented sharing of `MathContext` in `DecimalNum`. For creating numbers, `NumFactory` implementations are the preferred way.

### Fixed
- Fixed `BaseBar.toString()` to avoid `NullPointerException` if any of its property is null
- Fixed `SMAIndicatorTest` to set the endTime of the next bar correctly
- Fixed `SMAIndicatorMovingSeriesTest` to set the endTime of the next bar correctly
- Use UTC TimeZone for `AroonOscillatorIndicatorTest`, `PivotPointIndicatorTest`
- Fixed `MockBarBuilder` to use `Instant.now` for beginTime
- Fixed `RecentSwingHighIndicatorTest` to create bars consistently
- Fixed `LSMAIndicator` to fix lsma calculation for incorrect values
- Fixed `RSIIndicator` getCountOfUnstableBars to return barCount value instead of 0 
- Fixed `RSIIndicator` calculate to return NaN during unstable period

### Changed
- Updated **jfreechart** dependency in **ta4j-examples** project from 1.5.3 to 1.5.5 to resolve [CVE-2023-52070](https://ossindex.sonatype.org/vulnerability/CVE-2023-6481?component-type=maven&component-name=ch.qos.logback%2Flogback-core)
- Updated **logback-classic** 1.4.12 > 1.5.6 to resolve [CVE-2023-6481](https://ossindex.sonatype.org/vulnerability/CVE-2023-6481?component-type=maven&component-name=ch.qos.logback%2Flogback-core)
- Cleaned code by using new java syntax `text blocks`
- Faster test execution by using `String.lines()` instead of `String` concatenation
- Improve Javadoc for `DecimalNum`and `DoubleNum`
- Allowed JUnit5 for new tests. Old remain as is.
- Updated `StochasticOscillatorKIndicator` constructor to use generic params
- Updated `StochasticRSIIndicator` to use `StochasticOscillatorKIndicator` instead of duplicating the logic
- Updated `TestUtils` assertIndicatorEquals and assertIndicatorNotEquals to handle NaN values

### Removed/Deprecated


### Added
- added `HeikinAshiBarAggregator`: Heikin-Ashi bar aggregator implementation
- added `HeikinAshiBarBuilder`: Heikin-Ashi bar builder implementation
- added `Bar.getZonedBeginTime`: the bar's begin time usable as ZonedDateTime
- added `Bar.getZonedEndTime`: the bar's end time usable as ZonedDateTime
- added `Bar.getSystemZonedBeginTime`: the bar's begin time converted to system time zone
- added `Bar.getSystemZonedEndTime`: the bar's end time converted to system time zone
- added `BarSeries.getSeriesPeriodDescriptionInSystemTimeZone`: with times printed in system's default time zone
- added `KRIIndicator`
- Added constructor with `amount` for  `EnterAndHoldCriterion`
- Added constructor with `amount` for  `VersusEnterAndHoldCriterion`
- Added `TickBarBuilder` to `bars`-package to aggregate bars after a fixed number of ticks
- Added `VolumeBarBuilder` to `bars`-package to  aggregate bars after a fixed number of contracts (volume)
- Added `TickBarBuilder` to `bars`-package
- Added `VolumeBarBuilder` to `bars`-package
- Added `Indicator.isStable`: is `true` if the indicator no longer produces incorrect values due to insufficient data
- Added `WildersMAIndicator` to `indicators.averages`-package: Wilder's moving average indicator
- Added `DMAIndicator` to `indicators.averages`-package: Displaced Moving Average (DMA) indicator
- Added `EDMAIndicator` to `indicators.averages`-package: Exponential Displaced Moving Average (EDMA) indicator
- Added `JMAIndicator` to `indicators.averages`-package: Jurik Moving Average (JMA) indicator
- Added `TMAIndicator` to `indicators.averages`-package: Trangular Moving Average (TMA) indicator
- Added `ATMAIndicator` to `indicators.averages`-package: Asymmetric Trangular Moving Average (TMA) indicator
- Added `MCGinleyMAIndicator` to `indicators.averages`-package: McGinley Moving Average (McGinleyMA) indicator
- Added `SMMAIndicator` to `indicators.averages`-package: Smoothed Moving Average (SMMA) indicator
- Added `SGMAIndicator` to `indicators.averages`-package: Savitzky-Golay Moving Average (SGMA) indicator
- Added `LSMAIndicator` to `indicators.averages`-package: Least Squares Moving Average (LSMA) indicator
- Added `KiJunV2Indicator` to `indicators.averages`-package: Kihon Moving Average (KiJunV2) indicator
- Added `VIDYAIndicator` to `indicators.averages`-package: Chande’s Variable Index Dynamic Moving Average (VIDYA) indicator
- Added `VWMAIndicator` to `indicators.averages`-package: Volume Weighted Moving Average (VWMA) indicator
- added `AverageIndicator`

## 0.17 (released September 9, 2024)

### Breaking
- Renamed **SMAIndicatorMovingSerieTest** to **SMAIndicatorMovingSeriesTest**

### Fixed
- Fixed **ta4jexamples** project still pointing to old (0.16) version of **ta4j-core**
- Fixed **SMAIndicatorMovingSeriesTest** test flakiness where on fast enough build machines the mock bars are created with the exact same end time
- Fixed NaN in **DXIndicator, MinusDIIndicator, PlusDIIndicator** if there is no trend
- Fixed look ahead bias in **RecentSwingHighIndicator** and **RecentSwingLowIndicator**

### Changed
- Implemented inner cache for **SMAIndicator**
- **BooleanTransformIndicator** remove enum constraint in favor of more flexible `Predicate`
- **EnterAndHoldReturnCriterion** replaced by `EnterAndHoldCriterion` to calculate the "enter and hold"-strategy of any criteria.
- **ATRIndicator** re-use tr by passing it as a constructor param when initializing averageTrueRangeIndicator

### Removed/Deprecated

### Added
- Added signal line and histogram to **MACDIndicator**
- Added getTransactionCostModel, getHoldingCostModel, getTrades in **TradingRecord**
- Added `Num.bigDecimalValue(DoubleNum)` to convert Num to a BigDecimal
- Added **AverageTrueRangeTrailingStopLossRule**
- Added **AverageTrueRangeStopLossRule**
- Added **AverageTrueRangeStopGainRule**
- Added **SqueezeProIndicator**
- Added **RecentSwingHighIndicator**
- Added **RecentSwingLowIndicator**
- Added **KalmanFilterIndicator**
- Added **HammerIndicator**
- Added **InvertedHammerIndicator**
- Added **HangingManIndicator**
- Added **ShootingStarIndicator**
- Added **DownTrendIndicator**
- Added **UpTrendIndicator**

## 0.16 (released May 15, 2024)

### Breaking
- **Upgraded to Java 11**
- **VersusBuyAndHoldCriterion** renamed to **`VersusEnterAndHoldCriterion`**
- **BarSeries** constructors use any instance of Num instead of Num-Function
- **GrossReturnCriterion** renamed to **`ReturnCriterion`**
- **NetProfitCriterion** and **GrossProfitCriterion** replaced by **`ProfitCriterion`**
- **NetLossCriterion** and **GrossLossCriterion** replaced by **`LossCriterion`**
- **LosingPositionsRatioCriterion** replaced by **`PositionsRatioCriterion`**
- **WinningPositionsRatioCriterion** replaced by **`PositionsRatioCriterion`**
- **Strategy#unstablePeriod** renamed to **`Strategy#unstableBars*`**
- **DateTimeIndicator** moved to package **`indicators/helpers`**
- **UnstableIndicator** moved to package **`indicators/helpers`**
- **ConvertableBaseBarBuilder** renamed to **`BaseBarConvertableBuilder`**
- **BarSeriesManager** updated to use **`TradeOnNextOpenModel`** by default, which opens new trades at index `t + 1` at the open price.
  - For strategies require the previous behaviour, i.e. trades seconds or minutes before the closing prices, **`TradeOnCurerentCloseModel`** can be passed to **BarSeriesManager**
    - For example:
      - `BarSeriesManager manager = new BarSeriesManager(barSeries, new TradeOnCurrentCloseModel())`
      - `BarSeriesManager manager = new BarSeriesManager(barSeries, transactionCostModel, holdingCostModel, tradeExecutionModel)`
- **BarSeriesManager** and **BacktestExecutor** moved to package **`backtest`**
- **BarSeries#getBeginIndex()** method returns correct begin index for bar series with max bar count

### Fixed
- **Fixed** **SuperTrendIndicator** fixed calculation when close price is the same as the previous Super Trend indicator value
- **Fixed** **ParabolicSarIndicator** fixed calculation for sporadic indices
- **ExpectancyCriterion** fixed calculation
- catch NumberFormatException if `DecimalNum.valueOf(Number)` is `NaN`
- **ProfitCriterion** fixed excludeCosts functionality as it was reversed
- **LossCriterion** fixed excludeCosts functionality as it was reversed
- **PerformanceReportGenerator** fixed netProfit and netLoss calculations to include costs
- **DifferencePercentageIndicator** fixed re-calculate instance variable on every iteration
- **ThreeWhiteSoldiersIndicator** fixed eliminated instance variable holding possible wrong value
- **ThreeBlackCrowsIndicator** fixed eliminated instance variable holding possible wrong value
- **TrailingStopLossRule** removed instance variable `currentStopLossLimitActivation` because it may not be always the correct (last) value
- sets `ClosePriceDifferenceIndicator#getUnstableBars` = `1`
- sets `ClosePriceRatioIndicator#getUnstableBars` = `1`
- sets `ConvergenceDivergenceIndicator#getUnstableBars` = `barCount`
- sets `GainIndicator#getUnstableBars` = `1`
- sets `HighestValueIndicator#getUnstableBars` = `barCount`
- sets `LossIndicator#getUnstableBars` = `1`
- sets `LowestValueIndicator#getUnstableBars` = `barCount`
- sets `TRIndicator#getUnstableBars` = `1`
- sets `PreviousValueIndicator#getUnstableBars` = `n` (= the n-th previous index)
- **PreviousValueIndicator** returns `NaN` if the (n-th) previous value of an indicator does not exist, i.e. if the (n-th) previous is below the first available index. 
- **EnterAndHoldReturnCriterion** fixes exception thrown when bar series was empty
- **BaseBarSeries** fixed `UnsupportedOperationException` when creating a bar series that is based on an unmodifiable collection
- **Num** implements Serializable

### Changed
- **BarSeriesManager** consider finishIndex when running backtest
- **BarSeriesManager** add **`holdingTransaction`**
- **BacktestExecutor** evaluates strategies in parallel when possible
- **CachedIndicator** synchronize on getValue()
- **BaseBar** defaults to **`DecimalNum`** type in all constructors
- **TRIndicator** improved calculation
- **WMAIndicator** improved calculation
- **KSTIndicator** improved calculation
- **RSIIndicator** simplify calculation
- **FisherIndicator** improved calculation
- **DoubleEMAIndicator** improved calculation
- **CMOIndicator** improved calculation
- **PearsonCorrelationIndicator** improved calculation
- **PivotPoint**-Indicators improved calculations
- **ValueAtRiskCriterion** improved calculation
- **ExpectedShortfallCriterion** improved calculation
- **SqnCriterion** improved calculation
- **NumberOfBreakEvenPositionsCriterion** shorten code
- **AverageReturnPerBarCriterion** improved calculation
- **ZLEMAIndicator** improved calculation
- **InPipeRule** improved calculation
- **SumIndicator** improved calculation
- updated pom.xml: slf4j-api to 2.0.7
- updated pom.xml: org.apache.poi to 5.2.3
- updated pom.xml: maven-jar-plugin to 3.3.0
- add `final` to properties where possible
- improved javadoc
- **SuperTrendIndicator**,**SuperTrendUpperIndicator**,**SuperTrendLowerIndicator**: optimized calculation
- **SuperTrendIndicator**, **SuperTrendLowerBandIndicator**, **SuperTrendUpperBandIndicator**: `multiplier` changed to from `Integer` to `Double`
- add missing `@Override` annotation
- **RecursiveCachedIndicator**: simplified code
- **LossIndicator**: optimize calculation
- **GainIndicator**: improved calculation
- **PriceVariationIndicator** renamed to **ClosePriceRatioIndicator** for consistency with new **ClosePriceDifferenceIndicator**
- made **UnaryOperation** and **BinaryOperation** public 

### Removed/Deprecated
- removed **Serializable** from `CostModel`
- removed `@Deprecated Bar#addTrade(double tradeVolume, double tradePrice, Function<Number, Num> numFunction)`; use `Bar#addTrade(Num tradeVolume, Num tradePrice)` instead.
- removed `@Deprecated Bar#addTrade(String tradeVolume, String tradePrice, Function<Number, Num> numFunction)`; use `Bar#addTrade(Num tradeVolume, Num tradePrice)` instead.
- removed `DecimalNum.valueOf(DecimalNum)`
- delete `.travis.yml` as this project is managed by "Github actions"

### Added
- added `TradingRecord.getStartIndex()` and `TradingRecord.getEndIndex()` to track start and end of the recording
- added **SuperTrendIndicator**
- added **SuperTrendUpperBandIndicator**
- added **SuperTrendLowerBandIndicator**
- added **Donchian Channel indicators (Upper, Lower, and Middle)**
- added `Indicator.getUnstableBars()`
- added `TransformIndicator.pow()`
- added `BarSeriesManager.getHoldingCostModel()` and `BarSeriesManager.getTransactionCostModel()`  to allow extending BarSeriesManager and reimplementing `run()`
- added `MovingAverageCrossOverRangeBacktest.java` and `ETH-USD-PT5M-2023-3-13_2023-3-15.json` test data file to demonstrate parallel strategy evaluation
- added javadoc improvements for percentage criteria
- added "lessIsBetter"-property for **AverageCriterion**
- added "lessIsBetter"-property for **RelativeStandardDeviation**
- added "lessIsBetter"-property for **StandardDeviationCriterion**
- added "lessIsBetter"-property for **StandardErrorCriterion**
- added "lessIsBetter"-property for **VarianceCriterion**
- added "lessIsBetter"-property for **NumberOfPositionsCriterion**
- added "addBase"-property for **ReturnCriterion** to include or exclude the base percentage of 1
- added **RelativeVolumeStandardDeviationIndicator**
- added **MoneyFlowIndexIndicator**
- added **IntraDayMomentumIndexIndicator**
- added **ClosePriceDifferenceIndicator**
- added **TimeSegmentedVolumeIndicator**
- added `DecimalNum.valueOf(DoubleNum)` to convert a DoubleNum to a DecimalNum.
- added `DoubleNum.valueOf(DecimalNum)` to convert a DecimalNum to a DoubleNum.
- added "TradeExecutionModel" to modify trade execution during backtesting
- added **NumIndicator** to calculate any `Num`-value for a `Bar`
- added **RunningTotalIndicator** to calculate a cumulative sum for a period.

### Fixed
- **Fixed** **CashFlow** fixed calculation with custom startIndex and endIndex
- **Fixed** **Returns** fixed calculation with custom startIndex and endIndex
- **Fixed** **ExpectedShortfallCriterion** fixed calculation with custom startIndex and endIndex
- **Fixed** **MaximumDrawDownCriterion** fixed calculation with custom startIndex and endIndex
- **Fixed** **EnterAndHoldReturnCriterion** fixed calculation with custom startIndex and endIndex
- **Fixed** **VersusEnterAndHoldCriterion** fixed calculation with custom startIndex and endIndex
- **Fixed** **BarSeriesManager** consider finishIndex when running backtest

## 0.15 (released September 11, 2022)

### Breaking
- **NumberOfConsecutiveWinningPositions** renamed to **`NumberOfConsecutivePositions`**
- **DifferencePercentage** renamed to **`DifferencePercentageIndicator`**
- **BuyAndHoldCriterion** renamed to **`EnterAndHoldCriterion`**
- **DXIndicator** moved to adx-package
- **PlusDMIndicator** moved to adx-package
- **MinusDMIndicator** moved to adx-package
- `analysis/criterion`-package moved to root
- `cost`-package moved to `analysis/cost`-package
- **AroonXXX** indicators moved to aroon package

### Fixed
- **LosingPositionsRatioCriterion** correct betterThan
- **VersusBuyAndHoldCriterionTest** NaN-Error.
- **Fixed** **`ChaikinOscillatorIndicatorTest`**
- **DecimalNum#remainder()** adds NaN-check
- **Fixed** **ParabolicSarIndicatorTest** fixed openPrice always 0 and highPrice lower than lowPrice
- **UlcerIndexIndicator** using the max price of current period instead of the highest value of last n bars
- **DurationBarAggregator** fixed aggregation of bars with gaps


### Changed
- **KeltnerChannelMiddleIndicator** changed superclass to AbstractIndicator; add GetBarCount() and toString()
- **KeltnerChannelUpperIndicator** add constructor to accept pre-constructed ATR; add GetBarCount() and toString()
- **KeltnerChannelLowerIndicator** add constructor to accept pre-constructed ATR; add GetBarCount() and toString()
- **BarSeriesManager** removed empty args constructor
- **Open|High|Low|Close** do not cache price values anymore
- **DifferenceIndicator(i1,i2)** replaced by the more flexible CombineIndicator.minus(i1,i2)
- **DoubleNum** replace redundant `toString()` call in `DoubleNum.valueOf(Number i)` with `i.doubleValue()`
- **ZeroCostModel** now extends from `FixedTransactionCostModel`

### Removed/Deprecated
- **Num** removed Serializable
- **PriceIndicator** removed

### Added
- **NumericIndicator** new class providing a fluent and lightweight api for indicator creation
- **AroonFacade**, **BollingerBandFacade**, **KeltnerChannelFacade** new classes providing a facade for indicator groups by using lightweight `NumericIndicators`
- **AbstractEMAIndicator** added getBarCount() to support future enhancements
- **ATRIndicator** "uncached" by changing superclass to AbstractIndicator; added constructor to accept TRIndicator and getter for same; added toString(); added getBarCount() to support future enhancements
- :tada: **Enhancement** added possibility to use CostModels when backtesting with the BacktestExecutor
- :tada: **Enhancement** added Num#zero, Num#one, Num#hundred
- :tada: **Enhancement** added possibility to use CostModels when backtesting with the BacktestExecutor
- :tada: **Enhancement** added Indicator#stream() method
- :tada: **Enhancement** added a new CombineIndicator, which can combine the values of two Num Indicators with a given combine-function
- **Example** added a json serialization and deserialization example of BarSeries using google-gson library
- **EnterAndHoldCriterion** added constructor with TradeType to begin with buy or sell
- :tada: **Enhancement** added Position#getStartingType() method
- :tada: **Enhancement** added **`SqnCriterion`**
- :tada: **Enhancement** added **`StandardDeviationCriterion`**
- :tada: **Enhancement** added **`RelativeStandardDeviationCriterion`**
- :tada: **Enhancement** added **`StandardErrorCriterion`**
- :tada: **Enhancement** added **`VarianceCriterion`**
- :tada: **Enhancement** added **`AverageCriterion`**
- :tada: **Enhancement** added javadoc for all rules to make clear which rule makes use of a TradingRecord
- **Enhancement** prevent Object[] allocation for varargs log.trace and log.debug calls by wrapping them in `if` blocks
- :tada: **Enhancement** added **`FixedTransactionCostModel`**
- :tada: **Enhancement** added **`AnalysisCriterion.PositionFilter`** to handle both sides within one Criterion.

## 0.14 (released April 25, 2021)

### Breaking
- **Breaking:** **`PrecisionNum`** renamed to **`DecimalNum`**
- **Breaking:** **`AverageProfitableTradesCriterion`** renamed to **`WinningTradesRatioCriterion`**
- **Breaking:** **`AverageProfitCriterion`** renamed to **`AverageReturnPerBarCriterion`**
- **Breaking:** **`BuyAndHoldCriterion`** renamed to **`BuyAndHoldReturnCriterion`**
- **Breaking:** **`RewardRiskRatioCriterion`** renamed to **`ReturnOverMaxDrawdownCriterion`**
- **Breaking:** **`ProfitLossCriterion`** moved to PnL-Package
- **Breaking:** **`ProfitLossPercentageCriterion`** moved to PnL-Package
- **Breaking:** **`TotalProfitCriterion`** renamed to **`GrossReturnCriterion`** and moved to PnL-Package.
- **Breaking:** **`TotalProfit2Criterion`** renamed to **`GrossProfitCriterion`** and moved to PnL-Package.
- **Breaking:** **`TotalLossCriterion`** renamed to **`NetLossCriterion`** and moved to PnL-Package.
- **Breaking:** package "tradereports" renamed to "reports"
- **Breaking:** **`NumberOfTradesCriterion`** renamed to **`NumberOfPositionsCriterion`**
- **Breaking:** **`NumberOfLosingTradesCriterion`** renamed to **`NumberOfLosingPositionsCriterion`**
- **Breaking:** **`NumberOfWinningTradesCriterion`** renamed to **`NumberOfWinningPositionsCriterion`**
- **Breaking:** **`NumberOfBreakEvenTradesCriterion`** renamed to **`NumberOfBreakEvenPositionsCriterion`**
- **Breaking:** **`WinningTradesRatioCriterion`** renamed to **`WinningPositionsRatioCriterion`**
- **Breaking:** **`TradeStatsReport`** renamed to **`PositionStatsReport`**
- **Breaking:** **`TradeStatsReportGenerator`** renamed to **`PositionStatsReportGenerator`**
- **Breaking:** **`TradeOpenedMinimumBarCountRule`** renamed to **`OpenedPositionMinimumBarCountRule`**
- **Breaking:** **`Trade.class`** renamed to **`Position.class`**
- **Breaking:** **`Order.class`** renamed to **`Trade.class`**
- **Breaking:** package "tradereports" renamed to "reports"
- **Breaking:** package "trading/rules" renamed to "rules"
- **Breaking:** remove Serializable from all indicators
- **Breaking:** Bar#trades: changed type from int to long


### Fixed
- **Fixed `Trade`**: problem with profit calculations on short trades.
- **Fixed `TotalLossCriterion`**: problem with profit calculations on short trades.
- **Fixed `BarSeriesBuilder`**: removed the Serializable interface
- **Fixed `ParabolicSarIndicator`**: problem with calculating in special cases
- **Fixed `BaseTimeSeries`**: can now be serialized
- **Fixed `ProfitLossPercentageCriterion`**: use entryPrice#getValue() instead of entryPrice#getPricePerAsset()

### Changed
- **Trade**: Changed the way Nums are created.
- **WinningTradesRatioCriterion** (previously AverageProfitableTradesCriterion): Changed to calculate trade profits using Trade's getProfit().
- **BuyAndHoldReturnCriterion** (previously BuyAndHoldCriterion): Changed to calculate trade profits using Trade's getProfit().
- **ExpectedShortfallCriterion**: Removed unnecessary primitive boxing.
- **NumberOfBreakEvenTradesCriterion**: Changed to calculate trade profits using Trade's getProfit().
- **NumberOfLosingTradesCriterion**: Changed to calculate trade profits using Trade's getProfit().
- **NumberOfWinningTradesCriterion**: Changed to calculate trade profits using Trade's getProfit().
- **ProfitLossPercentageCriterion**: Changed to calculate trade profits using Trade's entry and exit prices.
- **TotalLossCriterion**: Changed to calculate trade profits using Trade's getProfit().
- **TotalReturnCriterion** (previously TotalProfitCriterion): Changed to calculate trade profits using Trade's getProfit().
- **WMAIndicator**: reduced complexity of WMAIndicator implementation

### Removed/Deprecated
- **MultiplierIndicator**: replaced by TransformIndicator.
- **AbsoluteIndicator**: replaced by TransformIndicator.

### Added
- **Enhancement** Improvements on gitignore
- **Enhancement** Added TradeOpenedMinimumBarCountRule - rule to specify minimum bar count for opened trade.
- **Enhancement** Added DateTimeIndicator a new Indicator for dates.
- **Enhancement** Added DayOfWeekRule for specifying days of the week to trade.
- **Enhancement** Added TimeRangeRule for trading within time ranges.
- **Enhancement** Added floor() and ceil() to Num.class
- **Enhancement** Added getters getLow() and getUp() in CrossedDownIndicatorRule
- **Enhancement** Added BarSeriesUtils: common helpers and shortcuts for BarSeries methods.
- **Enhancement** Improvements for PreviousValueIndicator: more descriptive toString() method, validation of n-th previous bars in
- **Enhancement** Added Percentage Volume Oscillator Indicator, PVOIndicator.
- **Enhancement** Added Distance From Moving Average Indicator, DistanceFromMAIndicator.
- **Enhancement** Added Know Sure Thing Indicator, KSTIndicator.
 constructor of PreviousValueIndicator
- :tada: **Enhancement** added getGrossProfit() and getGrossProfit(BarSeries) on Trade.
- :tada: **Enhancement** added getPricePerAsset(BarSeries) on Order.
- :tada: **Enhancement** added convertBarSeries(BarSeries, conversionFunction) to BarSeriesUtils.
- :tada: **Enhancement** added UnstableIndicator.
- :tada: **Enhancement** added Chainrule.
- :tada: **Enhancement** added BarSeriesUtils#sortBars.
- :tada: **Enhancement** added BarSeriesUtils#addBars.
- :tada: **Enhancement** added Num.negate() to negate a Num value.
- :tada: **Enhancement** added **`GrossLossCriterion.class`**.
- :tada: **Enhancement** added **`NetProfitCriterion.class`**.
- :tada: **Enhancement** added chooseBest() method with parameter tradeType in AnalysisCriterion.
- :tada: **Enhancement** added **`AverageLossCriterion.class`**.
- :tada: **Enhancement** added **`AverageProfitCriterion.class`**.
- :tada: **Enhancement** added **`ProfitLossRatioCriterion.class`**.
- :tada: **Enhancement** added **`ExpectancyCriterion.class`**.
- :tada: **Enhancement** added **`ConsecutiveWinningPositionsCriterion.class`**.
- :tada: **Enhancement** added **`LosingPositionsRatioCriterion.class`**
- :tada: **Enhancement** added Position#hasProfit.
- :tada: **Enhancement** added Position#hasLoss.
- :tada: **Enhancement** exposed both EMAs in MACD indicator


## 0.13 (released November 5, 2019)

### Breaking
- **Breaking** Refactored from Max/Min to High/Low in Bar class
- **Breaking** Removed redundant constructors from BaseBar class
- **Breaking** Renamed `TimeSeries` to `BarSeries`

### Fixed
- **Fixed `BaseBarSeries`**: problem with getSubList for series with specified `maximumBarCount`.
- **Fixed return `BigDecimal` instead of `Number` in**: `PrecisionNum.getDelegate`.
- **Fixed `java.lang.ClassCastException` in**: `PrecisionNum.equals()`.
- **Fixed `java.lang.ClassCastException` in**: `DoubleNum.equals()`.
- **Fixed `java.lang.NullPointerException` in**: `NumberOfBarsCriterion.calculate(TimeSeries, Trade)` for opened trade.
- **Fixed `java.lang.NullPointerException` in**: `AverageProfitableTradesCriterion.calculate(TimeSeries, Trade)` for opened trade.
- **StopGainRule**: now correctly handles stops for sell orders
- **StopLossRule**: now correctly handles stops for sell orders
- **ProfitLossCriterion**: fixed to work properly for short trades
- **PivotPointIndicator**: fixed possible npe if first bar is not in same period
- **`IchimokuChikouSpanIndicator`**: fixed calculations - applied correct formula.
- **CloseLocationValueIndicator**: fixed special case, return zero instead of NaN if high price == low price

### Changed
- **PrecisionNum**: improve performance for methods isZero/isPositive/isPositiveOrZero/isNegative/isNegativeOrZero.
- **BaseTimeSeriesBuilder** moved from inner class to own class
- **TrailingStopLossRule** added ability to look back the last x bars for calculating the trailing stop loss

### Added
- **Enhancement** Added getters for AroonDownIndicator and AroonUpIndicator in AroonOscillatorIndicator
- **Enhancement** Added common constructors in BaseBar for BigDecimal, Double and String values
- **Enhancement** Added constructor in BaseBar with trades property
- **Enhancement** Added BaseBarBuilder and ConvertibleBaseBarBuilder - BaseBar builder classes
- **Enhancement** Added BarAggregator and TimeSeriesAggregator to allow aggregates bars and time series
- **Enhancement** Added LWMA Linearly Weighted Moving Average Indicator
- **Enhancement** Implemented trading cost models (linear transaction and borrowing cost models)
- **Enhancement** Implemented Value at Risk Analysis Criterion
- **Enhancement** Implemented Expected Shortfall Analysis Criterion
- **Enhancement** Implemented Returns class to analyze the time series of return rates. Supports logarithmic and arithmetic returns
- **Enhancement** Implemented a way to find the best result for multiple strategies by submitting a range of numbers while backtesting
- **Enhancement** Implemented NumberOfBreakEvenTradesCriterion for counting break even trades
- **Enhancement** Implemented NumberOfLosingTradesCriterion for counting losing trades
- **Enhancement** Implemented NumberOfWinningTradesCriterion for counting winning trades
- **Enhancement** Implemented NumberOfWinningTradesCriterion for counting winning trades
- **Enhancement** Implemented ProfitLossPercentageCriterion for calculating the total performance percentage of your trades
- **Enhancement** Implemented TotalProfit2Criterion for calculating the total profit of your trades
- **Enhancement** Implemented TotalLossCriterion for calculating the total loss of your trades
- **Enhancement** Added ADX indicator based strategy to ta4j-examples
- **Enhancement** TrailingStopLossRule: added possibility of calculations of TrailingStopLossRule also for open, high, low price. Added getter
for currentStopLossLimitActivation
- **Enhancement** Add constructors with parameters to allow custom implementation of ReportGenerators in BacktestExecutor
- **Enhancement** Added license checker goal on CI's pipeline
- **Enhancement** Added source format checker goal on CI's pipeline

### Removed/Deprecated

## 0.12 (released September 10, 2018)

### Breaking:
   - `Decimal` class has been replaced by new `Num` interface. Enables using `Double`, `BigDecimal` and custom data types for calculations.
   - Big changes in `TimeSeries` and `BaseTimeSeries`. Multiple new `addBar(..)` functions in `TimeSeries` allow to add data directly to the series


### Fixed
- **TradingBotOnMovingTimeSeries**: fixed calculations and ArithmeticException Overflow
- **Fixed wrong indexing in**: `Indicator.toDouble()`.
- **PrecisionNum.sqrt()**: using DecimalFormat.parse().
- **RandomWalk[High|Low]Indicator**: fixed formula (max/min of formula with n iterating from 2 to barCount)

### Changed
- **ALL INDICATORS**: `Decimal` replaced by `Num`.
- **ALL CRITERION**: Calculations modified to use `Num`.
- **AbstractIndicator**: new `AbstractIndicator#numOf(Number n)` function as counterpart of dropped `Decimal.valueOf(double|int|..)`
- **TimeSeries | Bar**: preferred way to add bar data to a `TimeSeries` is directly to the series via new `TimeSeries#addBar(time,open,high,..)` functions. It ensures to use the correct `Num` implementation of the series
- **XlsTestsUtils**: now processes xls with one or more days between data rows (daily, weekly, monthly, etc).  Also handle xls #DIV/0! calculated cells (imported as NaN.NaN)
- **CachedIndicator**: Last bar is not cached to support real time indicators
- **TimeSeries | Bar **: added new `#addPrice(price)` function that adds price to (last) bar.
- Parameter **timeFrame** renamed to **barCount**.
- **Various Rules**: added constructor that provides `Number` parameters
- **AroonUpIndicator**: redundant TimeSeries call was removed from constructor
- **AroonDownIndicator**: redundant TimeSeries call was removed from constructor
- **BaseTimeSeries**: added setDefaultFunction() to SeriesBuilder for setting the default Num type function for all new TimeSeries built by that SeriesBuilder, updated BuildTimeSeries example
- **<various>CriterionTest**: changed from explicit constructor calls to `AbstractCriterionTest.getCriterion()` calls.
- **ChopIndicator**: transparent fixes
- **StochasticRSIIndicator**: comments and params names changes to reduce confusion
- **ConvergenceDivergenceIndicator**: remove unused method
- **ChopIndicatorTest**: spelling, TODO: add better tests
- **Various Indicators**: remove double math operations, change `Math.sqrt(double)` to `Num.sqrt()`, other small improvements
- **RandomWalk[High|Low]Indicator**: renamed to `RWI[High|Low]Indicator`

### Added
- **BaseTimeSeries.SeriesBuilder**: simplifies creation of BaseTimeSeries.
- **Num**: Extracted interface of dropped `Decimal` class
- **DoubleNum**: `Num` implementation to support calculations based on `double` primitive
- **BigDecimalNum**: Default `Num` implementation of `BaseTimeSeries`
- **DifferencePercentageIndicator**: New indicator to get the difference in percentage from last value
- **PrecisionNum**: `Num` implementation to support arbitrary precision
- **TestUtils**: removed convenience methods for permuted parameters, fixed all unit tests
- **TestUtils**: added parameterized abstract test classes to allow two test runs with `DoubleNum` and `BigDecimalNum`
- **ChopIndicator** new common indicator of market choppiness (low volatility), and related 'ChopIndicatorTest' JUnit test and 'CandlestickChartWithChopIndicator' example
- **BollingerBandWidthIndicator**: added missing constructor documentation.
- **BollingerBandsLowerIndicator**: added missing constructor documentation.
- **BollingerBandsMiddleIndicator**: added missing constructor documentation.
- **TrailingStopLossRule**: new rule that is satisfied if trailing stop loss is reached
- **Num**: added Num sqrt(int) and Num sqrt()
- **pom.xml**: added support to generate ta4j-core OSGi artifact.

### Removed/Deprecated
- **Decimal**: _removed_. Replaced by `Num` interface
- **TimeSeries#addBar(Bar bar)**: _deprecated_. Use `TimeSeries#addBar(Time, open, high, low, ...)`
- **BaseTimeSeries**: _Constructor_ `BaseTimeSeries(TimeSeries defaultSeries, int seriesBeginIndex, int seriesEndIndex)` _removed_. Use `TimeSeries.getSubseries(int i, int i)` instead
- **FisherIndicator**: commented constructor removed.
- **TestUtils**: removed convenience methods for permuted parameters, fixed all unit tests
- **BaseTimeSeries**: _Constructor_ `BaseTimeSeries(TimeSeries defaultSeries, int seriesBeginIndex, int seriesEndIndex)` _removed_. Use `TimeSeries.getSubseries(int i, int i)` instead
- **BigDecimalNum**: _removed_.  Replaced by `PrecisionNum`
- **AbstractCriterionTest**: removed constructor `AbstractCriterionTest(Function<Number, Num)`.  Use `AbstractCriterionTest(CriterionFactory, Function<Number, Num>)`.
- **<various>Indicator**: removed redundant `private TimeSeries`

## 0.11 (released January 25, 2018)

- **BREAKING**: Tick has been renamed to **Bar**

### Fixed
- **ATRIndicator**: fixed calculations
- **PlusDI, MinusDI, ADX**: fixed calculations
- **LinearTransactionCostCriterion**: fixed calculations, added xls file and unit tests
- **FisherIndicator**: fixed calculations
- **ConvergenceDivergenceIndicator**: fixed NPE of optional "minStrenght"-property

### Changed
- **TotalProfitCriterion**: If not `NaN` the criterion uses the price of the `Order` and not just the close price of underlying `TimeSeries`
- **Order**: Now constructors and static `sell/buyAt(..)` functions need a price and amount parameter to satisfy correct be
behaviour of criterions (entry/exit prices can differ from corresponding close prices in `Order`)
- **JustOnceRule**: now it is possible to add another rule so that this rule is satisfied if the inner rule is satisfied for the first time
- **MeanDeviationIndicator**: moved to statistics package
- **Decimal**: use `BigDecimal::valueof` instead of instantiating a new BigDecimal for double, int and long
    - now `Decimal` extends `Number`
- **Strategy:** can now have a optional parameter "name".
- **Tick:** `Tick` has been renamed to **`Bar`** for a more appropriate description of the price movement over a set period of time.
- **MMAIndicator**: restructured and moved from `helpers` to `indicators` package
- **AverageTrueRangeIndicator**: renamed to **ATRIndicator**
- **AverageDirectionalMovementDownIndicator**: renamed to **ADXIndicator**
-  **ADXIndicator**: added new two argument constructor
- **DirectionalMovementPlusIndicator** and **DirectionalMovementPlusIndicator**: renamed to **PlusDIIndicator** and **MinusDIIndicator**
- **XlsTestsUtils**: rewritten to provide getSeries(), getIndicator(), getFinalCriterionValue(), and getTradingRecord() in support of XLSCriterionTest and XLSIndicatorTest.
- **IndicatorFactory**: made generic and renamed createIndicator() to getIndicator()
- **RSIIndicatorTest**: example showing usage of new generic unit testing of indicators
- **LinearTransactionCostCriterionTest**: example showing usage of new generic unit testing of criteria

## Added
- **ConvergenceDivergenceIndicator**: new Indicator for positive/negative convergence and divergence.
- **BooleanTransformIndicator**: new indicator to transform any decimal indicator to a boolean indicator by using logical operations.
- **DecimalTransformIndicator**: new indicator to transforms any indicator by using common math operations.
- **Decimal**: added functions `Decimal valueOf(BigDecimal)` and `BigDecimal getDelegate()`
- **AbstractEMAIndicator**: new abstract indicator for ema based indicators like MMAIndicator
- **PearsonCorrelationIndicator**: new statistic indicator with pearson correlation
- **TimeSeries**: new method `getSubSeries(int, int)` to create a sub series of the TimeSeries that stores bars exclusively between `startIndex` and `endIndex` parameters
- **IIIIndicator**: Intraday Intensity Index
- **CriterionFactory**: new functional interface to support CriterionTest
- **IndicatorTest**: new class for storing an indicator factory, allows for generic calls like getIndicator(D data, P... params) after the factory is set once in the constructor call.  Facilitates standardization across unit tests.
- **CriterionTest**: new class for storing a criterion factory, allows for generic calls like getCriterion(P... params) after the factory is set once in the constructor call.  Facilitates standardization across unit tests.
- **ExternalIndicatorTest**: new interface for fetching indicators and time series from external sources
- **ExternalCriterionTest**: new interface for fetching criteria, trading records, and time series from external sources
- **XLSIndicatorTest**: new class implementing ExternalIndicatorTest for XLS files, for use in XLS unit tests
- **XLSCriterionTest**: new class implementing ExternalCriterionTest for XLS files, for use in XLS unit tests

## Removed
- **TraillingStopLossIndicator**: no need for this as indicator. No further calculations possible after price falls below stop loss. Use `StopLossRule` or `DifferenceIndicator`

## Deprecated
- **BaseTimeSeries**: Constructor: `BaseTimeSeries(TimeSeries defaultSeries, int seriesBeginIndex, int seriesEndIndex)` use `getSubSeries(int, int)`
- **Decimal**: Method `toDouble()` use `doubleValue()`

## 0.10 (released October 30, 2017)

### VERY Important note!!!!

with the release 0.10 we have changed the previous java package definition to org.ta4j or to be more specific to org.ta4j.core (the new organisation). You have to reorganize all your references to the new packages!
In eclipse you can do this easily by selecting your sources and run "Organize imports"
_Changed ownership of the ta4j repository_: from mdeverdelhan/ta4j (stopped the maintenance) to ta4j/ta4j (new organization)

### Fixed
- **ParabolicSarIndicator**: wrong calculation fixed
- **KAMAIndicator**: stack overflow bug fixed
- **AroonUpIndicator and AroonDownIndicator**: wrong calculations fixed and can handle NaN values now

### Changed
- **BREAKING**: **new package structure**: change eu.verdelhan.ta4j to org.ta4j.ta4j-core
- **new package adx**: new location of AverageDirectionalMovementIndicator and DMI+/DMI-
- **Ownership of the ta4j repository**: from mdeverdelhan/ta4j (stopped the maintenance) to ta4j/ta4j (new organization)
- **ParabolicSarIndicator**: old constructor removed (there was no need for time frame parameter after big fix). Three new constructors for default and custom parameters.
- **HighestValueIndicator and LowestValueIndicator:** ignore also NaN values if they are at the current index


## Added
- **AroonOscillatorIndicator**: new indicator based on AroonUp/DownIndicator
- **AroonUpIndicator** and **AroonDownIndicator**: New constructor with parameter for custom indicator for min price and max price calculation
- **ROCVIndicator**: rate of Change of Volume
- **DirectionalMovementPlusIndicator**: new indicator for Directional Movement System (DMI+)
- **DirectionalMovementDownIndicator**: new indicator for Directional Movement System (DMI-)
- **ChaikinOscillatorIndicator**: new indicator.
- **InSlopeRule**: new rule that is satisfied if the slope of two indicators are within a boundary
- **IsEqualRule**: new rule that is satisfied if two indicators are equal
- **AroonUpIndicator** and **AroonDownIndicator**: new constructor with parameter for custom indicator for min price and max price calculation
- **Pivot Point Indicators Package**: new package with Indicators for calculating standard, Fibonacci and DeMark pivot points and reversals
    - **PivotPointIndicator**: new indicator for calculating the standard pivot point
        - **StandardReversalIndicator**: new indicator for calculating the standard reversals (R3,R2,R1,S1,S2,S3)
        - **FibonacciReversalIndicator**: new indicator for calculating the Fibonacci reversals (R3,R2,R1,S1,S2,S3)
    - **DeMarkPivotPointIndicator**: new indicator for calculating the DeMark pivot point
        - **DeMarkReversalIndicator**: new indicator for calculating the DeMark resistance and the DeMark support
- **IsFallingRule**: new rule that is satisfied if indicator strictly decreases within the timeFrame.
- **IsRisingRule**: new rule that is satisfied if indicator strictly increases within the timeFrame.
- **IsLowestRule**: new rule that is satisfied if indicator is the lowest within the timeFrame.
- **IsHighestRule**: new rule that is satisfied if indicator is the highest within the timeFrame.

## 0.9 (released September 7, 2017)
  - **BREAKING** drops Java 7 support
  - use `java.time` instead of `java.util.Date`
  * Added interfaces for some API basic objects
  * Cleaned whole API
  * Reordered indicators
  * Added PreviousValueIndicator
  * Fixed #162 - Added amount field into Tick constructor
  * Fixed #183 - addTrade bad calculation
  * Fixed #153, #170 - Updated StopGainRule and StopLossRule for short trades
  * Removed dependency to Joda-time
  * Dropped Java 6 and Java 7 compatibility
  * Fixed #120 - ZLEMAIndicator StackOverflowError
  * Added stochastic RSI indicator
  * Added smoothed RSI indicator
  * Fixed examples
  * Fixed #81 - Tick uses Period of 24H when it possibly means 1 Day
  * Fixed #80 - TimeSeries always iterates over all the data
  * Removed the `timePeriod` field in time series
  * Fixed #102 - RSIIndicator returns NaN when rsi == 100
  * Added periodical growth rate indicator
  * Fixed #105 - Strange calculation with Ichimoku Indicator
  * Added Random Walk Index (high/low) indicators
  * Improved performance for Williams %R indicator
  * Moved mock indicators to regular scope (renamed in Fixed*Indicator)

## 0.8 (released February 25, 2016)

  * Fixed StackOverflowErrors on recursive indicators (see #60 and #68)
  * Fixed #74 - Question on backtesting strategies with indicators calculated with enough ticks
  * Added Chande Momentum Oscillator indicator
  * Added cumulated losses/gains indicators
  * Added Range Action Verification Index indicator
  * Added MVWAP indicator
  * Added VWAP indicator
  * Added Chandelier exit indicators
  * Improved Decimal performances
  * Added Fisher indicator
  * Added KAMA indicator
  * Added Detrended Price Oscillator
  * Added Ichimoku clouds indicators
  * Added statistical indicators: Simple linear regression, Correlation coefficient, Variance, Covariance, Standard error
  * Moved standard deviation
  * Added Bollinger BandWidth and %B indicator
  * Added Keltner channel indicators
  * Added Ulcer Index and Mass Index indicators
  * Added a trailing stop-loss indicator
  * Added Coppock Curve indicator
  * Added sum indicator
  * Added candle indicators: Real body, Upper/Lower shadow, Doji, 3 black crows, 3 white soldiers, Bullish/Bearish Harami, Bullish/Bearish Engulfing
  * Added absolute indicator
  * Added Hull Moving Average indicator
  * Updated Bollinger Bands (variable multiplier, see #53)
  * Fixed #39 - Possible update for TimeSeries.run()
  * Added Chaikin Money Flow indicator
  * Improved volume indicator
  * Added Close Location Value indicator
  * Added Positive Volume Index and Negative Volume Index indicators
  * Added zero-lag EMA indicator

## 0.7 (released May 21, 2015)

  * Fixed #35 - Fix max drawdown criterion
  * Improved documentation: user's guide & contributor's guidelines
  * Fixed #37 - Update Tick.toString method
  * Fixed #36 - Missing 'Period timePeriod' in full Tick constructor
  * Updated examples
  * Improved analysis criteria (to use actual entry/exit prices instead of close prices)
  * Added price and amount to `Order`
  * Added helpers for order creation
  * Renamed `Operation` to `Order`
  * Added a record/history of a trading session (`TradingRecord`)
  * Moved the trading logic from strategies to rules
  * Refactored trade operations
  * Added a difference indicator
  * Small other API changes

## 0.6 (released February 5, 2015)

  * Added `NaN` to Decimals
  * Renamed `TADecimal` to `Decimal`
  * Fixed #24 - Error in standard deviation calculation
  * Added moving time series (& cache: #25)
  * Refactored time series and ticks
  * Added entry-pass filter and exit-pass filter strategies
  * Replaced `JustBuyOnceStrategy` and `CombinedBuyAndSellStrategy` by `JustEnterOnceStrategy` and `CombinedEntryAndExitStrategy` respectively
  * Added examples
  * Added operation type helpers
  * Added strategy execution traces through SLF4J
  * Removed `.summarize(...)` methods and `Decision` (analysis)
  * Improved performance of some indicators and strategies
  * Generalized cache to all indicators (#20)
  * Removed AssertJ dependency
  * Fixed #16 - Division by zero in updated WalkForward example

## 0.5 (released October 22, 2014)

  * Switched doubles for TADecimals (BigDecimals) in indicators
  * Semantic improvement for IndicatorOverIndicatorStrategy
  * Fixed #11 - UnknownFormatConversionException when using toString() for 4 strategies
  * Added a maximum value starter strategy
  * Added linear transaction cost (analysis criterion)
  * Removed evaluators (replaced by `.chooseBest(...)` and `.betterThan(...)` methods)
  * Added triple EMA indicator
  * Added double EMA indicator
  * Removed slicers (replaced by `.split(...)` methods)
  * Removed runner (replaced by `.run(...)` methods)
  * Added more tests
  * Removed `ConstrainedTimeSeries` (replaced by `.subseries(...)` methods)
  * Added/refactored examples (including walk-forward and candlestick chart)

## 0.4 (released May 28, 2014)

  * Fixed #2 - Tests failing in JDK8
  * Added indicators: Mean deviation, Commodity channel index, Percentage price oscillator (tests)
  * Added distance between indicator and constant
  * Added opposite strategy
  * Removed some runners
  * Added strategy runs on whole series
  * Refactored slicers
  * Removed log4j dependency
  * Added examples

## 0.3 (released March 11, 2014)

  * First public release
  * 100% Pure Java - works on any Java Platform version 6 or later
  * More than 40 technical indicators (Aroon, ATR, moving averages, parabolic SAR, RSI, etc.)
  * A powerful engine for building custom trading strategies
  * Utilities to run and compare strategies
  * Minimal 3rd party dependencies
  * MIT license<|MERGE_RESOLUTION|>--- conflicted
+++ resolved
@@ -1,11 +1,8 @@
 Changelog for `ta4j`, roughly following [keepachangelog.com](http://keepachangelog.com/en/1.0.0/) from version 0.9 onwards.
 
-<<<<<<< HEAD
-## 0.18
+## 0.19
 - Fixed sample calculation of variance and deviation
 - Improved performance of VarianceIndicator
-=======
-## 0.19
 
 ### Breaking
 - Refactored `ProfitLossCriterion`, `ProfitCriterion`, `LossCriterion`, `AverageProfitCriterion`, `AverageLossCriterion`, `ReturnCriterion`, `ProfitLossRatioCriterion` and `ProfitLossPercentageCriterion` criteria into their net and gross concrete classes
@@ -27,7 +24,6 @@
 
 
 ## 0.18 (released May 15, 2025)
->>>>>>> df40f73b
 
 ### Breaking
 - Updated project Java JDK from 11 > 21
